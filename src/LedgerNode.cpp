--- conflicted
+++ resolved
@@ -29,12 +29,7 @@
 	if (create)
 	{
 		assert(!mAccountStateMap->hasItem(entry->getIndex()));
-<<<<<<< HEAD
 		if(!mAccountStateMap->addGiveItem(item, false, false)) // FIXME: TX metadata
-=======
-
-		if (!mAccountStateMap->addGiveItem(item, false))
->>>>>>> 16435065
 		{
 			assert(false);
 			return lepERROR;
