--- conflicted
+++ resolved
@@ -1626,11 +1626,7 @@
         if (BEAST_EXPECT(jrr[jss::queue_data].size() == 2))
         {
             auto const& parentHash = env.current()->info().parentHash;
-<<<<<<< HEAD
             auto const txid0 = [&]() {
-=======
-            auto const txid1 = [&]() {
->>>>>>> f191c911
                 auto const& txj = jrr[jss::queue_data][1u];
                 BEAST_EXPECT(txj[jss::account] == alice.human());
                 BEAST_EXPECT(txj[jss::fee_level] == "256");
