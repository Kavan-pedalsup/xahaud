--- conflicted
+++ resolved
@@ -955,7 +955,6 @@
                 bool isAmount = amountFromJsonNoThrow(amount, amountJson);
                 if (!isAmount)
                     return rpcError(rpcCHANNEL_AMT_MALFORMED);
-<<<<<<< HEAD
 
                 jvRequest[jss::amount] = amountJson;
             }
@@ -1014,10 +1013,6 @@
                     return rpcError(rpcLGR_IDX_MALFORMED);
                 
                 continue;
-=======
-
-                jvRequest[jss::amount] = amountJson;
->>>>>>> 676480cc
             }
         }
 
