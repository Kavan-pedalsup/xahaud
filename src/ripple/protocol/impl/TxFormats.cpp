--- conflicted
+++ resolved
@@ -525,19 +525,19 @@
         },
         commonFields);
 
-<<<<<<< HEAD
+    add(jss::SetRemarks,
+        ttREMARKS_SET,
+        {
+            {sfObjectID, soeREQUIRED},
+            {sfRemarks, soeREQUIRED},
+        },
+        commonFields);
+
     add(jss::Clawback,
         ttCLAWBACK,
         {
             {sfAmount, soeREQUIRED},
             {sfTicketSequence, soeOPTIONAL},
-=======
-    add(jss::SetRemarks,
-        ttREMARKS_SET,
-        {
-            {sfObjectID, soeREQUIRED},
-            {sfRemarks, soeREQUIRED},
->>>>>>> c30b73db
         },
         commonFields);
 }
