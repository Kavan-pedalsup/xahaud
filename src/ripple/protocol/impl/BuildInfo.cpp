--- conflicted
+++ resolved
@@ -33,11 +33,7 @@
 //  and follow the format described at http://semver.org/
 //------------------------------------------------------------------------------
 // clang-format off
-<<<<<<< HEAD
-char const* const versionString = "1.8.4"
-=======
 char const* const versionString = "1.8.5"
->>>>>>> 72377e7b
 // clang-format on
 "-hooks"
 
