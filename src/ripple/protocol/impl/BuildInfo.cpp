--- conflicted
+++ resolved
@@ -33,12 +33,9 @@
 //  and follow the format described at http://semver.org/
 //------------------------------------------------------------------------------
 // clang-format off
-<<<<<<< HEAD
-char const* const versionString = "1.8.0-b7-hooks"
-=======
 char const* const versionString = "1.8.2"
->>>>>>> 89766c5f
 // clang-format on
+"-hooks"
 
 #if defined(DEBUG) || defined(SANITIZER)
 #ifdef GIT_COMMIT_HASH
