--- conflicted
+++ resolved
@@ -441,12 +441,9 @@
 REGISTER_FEATURE(NonFungibleTokensV1,           Supported::yes, DefaultVote::no);
 REGISTER_FEATURE(ExpandedSignerList,            Supported::yes, DefaultVote::no);
 REGISTER_FIX    (fixNFTokenDirV1,               Supported::yes, DefaultVote::no);
-<<<<<<< HEAD
 REGISTER_FEATURE(PaychanAndEscrowForTokens,     Supported::yes, DefaultVote::no);
-=======
 REGISTER_FIX    (fixNFTokenNegOffer,            Supported::yes, DefaultVote::no);
 REGISTER_FEATURE(NonFungibleTokensV1_1,         Supported::yes, DefaultVote::no);
->>>>>>> e5275b85
 
 // The following amendments have been active for at least two years. Their
 // pre-amendment code has been removed and the identifiers are deprecated.
