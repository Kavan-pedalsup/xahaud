--- conflicted
+++ resolved
@@ -468,11 +468,8 @@
 REGISTER_FIX    (fixPageCap,                    Supported::yes, VoteBehavior::DefaultYes);
 REGISTER_FIX    (fix240911,                     Supported::yes, VoteBehavior::DefaultYes);
 REGISTER_FIX    (fixFloatDivide,                Supported::yes, VoteBehavior::DefaultYes);
-<<<<<<< HEAD
 REGISTER_FEATURE(Touch,                         Supported::yes, VoteBehavior::DefaultNo);
-=======
 REGISTER_FIX    (fixReduceImport,               Supported::yes, VoteBehavior::DefaultYes);
->>>>>>> 85a75223
 
 // The following amendments are obsolete, but must remain supported
 // because they could potentially get enabled.
