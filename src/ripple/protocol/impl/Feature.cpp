//------------------------------------------------------------------------------
/*
    This file is part of rippled: https://github.com/ripple/rippled
    Copyright (c) 2012, 2013 Ripple Labs Inc.

    Permission to use, copy, modify, and/or distribute this software for any
    purpose  with  or without fee is hereby granted, provided that the above
    copyright notice and this permission notice appear in all copies.

    THE  SOFTWARE IS PROVIDED "AS IS" AND THE AUTHOR DISCLAIMS ALL WARRANTIES
    WITH  REGARD  TO  THIS  SOFTWARE  INCLUDING  ALL  IMPLIED  WARRANTIES  OF
    MERCHANTABILITY  AND  FITNESS. IN NO EVENT SHALL THE AUTHOR BE LIABLE FOR
    ANY  SPECIAL ,  DIRECT, INDIRECT, OR CONSEQUENTIAL DAMAGES OR ANY DAMAGES
    WHATSOEVER  RESULTING  FROM  LOSS  OF USE, DATA OR PROFITS, WHETHER IN AN
    ACTION  OF  CONTRACT, NEGLIGENCE OR OTHER TORTIOUS ACTION, ARISING OUT OF
    OR IN CONNECTION WITH THE USE OR PERFORMANCE OF THIS SOFTWARE.
*/
//==============================================================================

#include <ripple/protocol/Feature.h>

#include <ripple/basics/Slice.h>
#include <ripple/basics/contract.h>
#include <ripple/protocol/digest.h>
#include <boost/container_hash/hash.hpp>
#include <boost/multi_index/hashed_index.hpp>
#include <boost/multi_index/key_extractors.hpp>
#include <boost/multi_index/random_access_index.hpp>
#include <boost/multi_index_container.hpp>
#include <cstring>

namespace ripple {

inline std::size_t
hash_value(ripple::uint256 const& feature)
{
    std::size_t seed = 0;
    using namespace boost;
    for (auto const& n : feature)
        hash_combine(seed, n);
    return seed;
}

namespace {

enum class Supported : bool { no = false, yes };

// *NOTE*
//
// Features, or Amendments as they are called elsewhere, are enabled on the
// network at some specific time based on Validator voting.  Features are
// enabled using run-time conditionals based on the state of the amendment.
// There is value in retaining that conditional code for some time after
// the amendment is enabled to make it simple to replay old transactions.
// However, once an amendment has been enabled for, say, more than two years
// then retaining that conditional code has less value since it is
// uncommon to replay such old transactions.
//
// Starting in January of 2020 Amendment conditionals from before January
// 2018 are being removed.  So replaying any ledger from before January
// 2018 needs to happen on an older version of the server code.  There's
// a log message in Application.cpp that warns about replaying old ledgers.
//
// At some point in the future someone may wish to remove amendment
// conditional code for amendments that were enabled after January 2018.
// When that happens then the log message in Application.cpp should be
// updated.
//
// Generally, amendments which introduce new features should be set as
// "VoteBehavior::DefaultNo" whereas in rare cases, amendments that fix
// critical bugs should be set as "VoteBehavior::DefaultYes", if off-chain
// consensus is reached amongst reviewers, validator operators, and other
// participants.

class FeatureCollections
{
    struct Feature
    {
        std::string name;
        uint256 feature;

        Feature() = delete;
        explicit Feature(std::string const& name_, uint256 const& feature_)
            : name(name_), feature(feature_)
        {
        }

        // These structs are used by the `features` multi_index_container to
        // provide access to the features collection by size_t index, string
        // name, and uint256 feature identifier
        struct byIndex
        {
        };
        struct byName
        {
        };
        struct byFeature
        {
        };
    };

    // Intermediate types to help with readability
    template <class tag, typename Type, Type Feature::*PtrToMember>
    using feature_hashed_unique = boost::multi_index::hashed_unique<
        boost::multi_index::tag<tag>,
        boost::multi_index::member<Feature, Type, PtrToMember>>;

    // Intermediate types to help with readability
    using feature_indexing = boost::multi_index::indexed_by<
        boost::multi_index::random_access<
            boost::multi_index::tag<Feature::byIndex>>,
        feature_hashed_unique<Feature::byFeature, uint256, &Feature::feature>,
        feature_hashed_unique<Feature::byName, std::string, &Feature::name>>;

    // This multi_index_container provides access to the features collection by
    // name, index, and uint256 feature identifier
    boost::multi_index::multi_index_container<Feature, feature_indexing>
        features;
    std::map<std::string, VoteBehavior> supported;
    std::size_t upVotes = 0;
    std::size_t downVotes = 0;
    mutable std::atomic<bool> readOnly = false;

    // These helper functions provide access to the features collection by name,
    // index, and uint256 feature identifier, so the details of
    // multi_index_container can be hidden
    Feature const&
    getByIndex(size_t i) const
    {
        if (i >= features.size())
            LogicError("Invalid FeatureBitset index");
        const auto& sequence = features.get<Feature::byIndex>();
        return sequence[i];
    }
    size_t
    getIndex(Feature const& feature) const
    {
        const auto& sequence = features.get<Feature::byIndex>();
        auto const it_to = sequence.iterator_to(feature);
        return it_to - sequence.begin();
    }
    Feature const*
    getByFeature(uint256 const& feature) const
    {
        const auto& feature_index = features.get<Feature::byFeature>();
        auto const feature_it = feature_index.find(feature);
        return feature_it == feature_index.end() ? nullptr : &*feature_it;
    }
    Feature const*
    getByName(std::string const& name) const
    {
        const auto& name_index = features.get<Feature::byName>();
        auto const name_it = name_index.find(name);
        return name_it == name_index.end() ? nullptr : &*name_it;
    }

public:
    FeatureCollections();

    std::optional<uint256>
    getRegisteredFeature(std::string const& name) const;

    uint256
    registerFeature(
        std::string const& name,
        Supported support,
        VoteBehavior vote);

    /** Tell FeatureCollections when registration is complete. */
    bool
    registrationIsDone();

    std::size_t
    featureToBitsetIndex(uint256 const& f) const;

    uint256 const&
    bitsetIndexToFeature(size_t i) const;

    std::string
    featureToName(uint256 const& f) const;

    /** Amendments that this server supports.
    Whether they are enabled depends on the Rules defined in the validated
    ledger */
    std::map<std::string, VoteBehavior> const&
    supportedAmendments() const
    {
        return supported;
    }

    /** Amendments that this server WON'T vote for by default. */
    std::size_t
    numDownVotedAmendments() const
    {
        return downVotes;
    }

    /** Amendments that this server WILL vote for by default. */
    std::size_t
    numUpVotedAmendments() const
    {
        return upVotes;
    }
};

//------------------------------------------------------------------------------

FeatureCollections::FeatureCollections()
{
    features.reserve(ripple::detail::numFeatures);
}

std::optional<uint256>
FeatureCollections::getRegisteredFeature(std::string const& name) const
{
    assert(readOnly);
    Feature const* feature = getByName(name);
    if (feature)
        return feature->feature;
    return std::nullopt;
}

void
check(bool condition, const char* logicErrorMessage)
{
    if (!condition)
        LogicError(logicErrorMessage);
}

uint256
FeatureCollections::registerFeature(
    std::string const& name,
    Supported support,
    VoteBehavior vote)
{
    check(!readOnly, "Attempting to register a feature after startup.");
    check(
        support == Supported::yes || vote == VoteBehavior::DefaultNo,
        "Invalid feature parameters. Must be supported to be up-voted.");
    Feature const* i = getByName(name);
    if (!i)
    {
        // If this check fails, and you just added a feature, increase the
        // numFeatures value in Feature.h
        check(
            features.size() < detail::numFeatures,
            "More features defined than allocated. Adjust numFeatures in "
            "Feature.h.");

        auto const f = sha512Half(Slice(name.data(), name.size()));

        features.emplace_back(name, f);

        if (support == Supported::yes)
        {
            supported.emplace(name, vote);

            if (vote == VoteBehavior::DefaultYes)
                ++upVotes;
            else
                ++downVotes;
        }
        check(
            upVotes + downVotes == supported.size(),
            "Feature counting logic broke");
        check(
            supported.size() <= features.size(),
            "More supported features than defined features");
        return f;
    }
    else
        // Each feature should only be registered once
        LogicError("Duplicate feature registration");
}

/** Tell FeatureCollections when registration is complete. */
bool
FeatureCollections::registrationIsDone()
{
    readOnly = true;
    return true;
}

size_t
FeatureCollections::featureToBitsetIndex(uint256 const& f) const
{
    assert(readOnly);

    Feature const* feature = getByFeature(f);
    if (!feature)
        LogicError("Invalid Feature ID");

    return getIndex(*feature);
}

uint256 const&
FeatureCollections::bitsetIndexToFeature(size_t i) const
{
    assert(readOnly);
    Feature const& feature = getByIndex(i);
    return feature.feature;
}

std::string
FeatureCollections::featureToName(uint256 const& f) const
{
    assert(readOnly);
    Feature const* feature = getByFeature(f);
    return feature ? feature->name : to_string(f);
}

static FeatureCollections featureCollections;

}  // namespace

/** Amendments that this server supports.
   Whether they are enabled depends on the Rules defined in the validated
   ledger */
std::map<std::string, VoteBehavior> const&
detail::supportedAmendments()
{
    return featureCollections.supportedAmendments();
}

/** Amendments that this server won't vote for by default. */
std::size_t
detail::numDownVotedAmendments()
{
    return featureCollections.numDownVotedAmendments();
}

/** Amendments that this server will vote for by default. */
std::size_t
detail::numUpVotedAmendments()
{
    return featureCollections.numUpVotedAmendments();
}

//------------------------------------------------------------------------------

std::optional<uint256>
getRegisteredFeature(std::string const& name)
{
    return featureCollections.getRegisteredFeature(name);
}

uint256
registerFeature(std::string const& name, Supported support, VoteBehavior vote)
{
    return featureCollections.registerFeature(name, support, vote);
}

// Retired features are in the ledger and have no code controlled by the
// feature. They need to be supported, but do not need to be voted on.
uint256
retireFeature(std::string const& name)
{
    return registerFeature(name, Supported::yes, VoteBehavior::Obsolete);
}

/** Tell FeatureCollections when registration is complete. */
bool
registrationIsDone()
{
    return featureCollections.registrationIsDone();
}

size_t
featureToBitsetIndex(uint256 const& f)
{
    return featureCollections.featureToBitsetIndex(f);
}

uint256
bitsetIndexToFeature(size_t i)
{
    return featureCollections.bitsetIndexToFeature(i);
}

std::string
featureToName(uint256 const& f)
{
    return featureCollections.featureToName(f);
}

#pragma push_macro("REGISTER_FEATURE")
#undef REGISTER_FEATURE

/**
Takes the name of a feature, whether it's supported, and the default vote. Will
register the feature, and create a variable whose name is "feature" plus the
feature name.
*/
#define REGISTER_FEATURE(fName, supported, votebehavior) \
    uint256 const feature##fName =                       \
        registerFeature(#fName, supported, votebehavior)

#pragma push_macro("REGISTER_FIX")
#undef REGISTER_FIX

/**
Takes the name of a feature, whether it's supported, and the default vote. Will
register the feature, and create a variable whose name is the unmodified feature
name.
*/
#define REGISTER_FIX(fName, supported, votebehavior) \
    uint256 const fName = registerFeature(#fName, supported, votebehavior)

// clang-format off

// All known amendments must be registered either here or below with the
// "retired" amendments
REGISTER_FEATURE(OwnerPaysFee,                  Supported::no,  VoteBehavior::DefaultNo);
REGISTER_FIX    (fixTrustLinesToSelf,           Supported::no,  VoteBehavior::DefaultNo);
REGISTER_FEATURE(Flow,                          Supported::yes, VoteBehavior::DefaultYes);
REGISTER_FEATURE(FlowCross,                     Supported::yes, VoteBehavior::DefaultYes);
REGISTER_FIX    (fix1513,                       Supported::yes, VoteBehavior::DefaultYes);
REGISTER_FEATURE(DepositAuth,                   Supported::yes, VoteBehavior::DefaultYes);
REGISTER_FEATURE(Checks,                        Supported::yes, VoteBehavior::DefaultYes);
REGISTER_FIX    (fix1571,                       Supported::yes, VoteBehavior::DefaultYes);
REGISTER_FIX    (fix1543,                       Supported::yes, VoteBehavior::DefaultYes);
REGISTER_FIX    (fix1623,                       Supported::yes, VoteBehavior::DefaultYes);
REGISTER_FEATURE(DepositPreauth,                Supported::yes, VoteBehavior::DefaultYes);
// Use liquidity from strands that consume max offers, but mark as dry
REGISTER_FIX    (fix1515,                       Supported::yes, VoteBehavior::DefaultYes);
REGISTER_FIX    (fix1578,                       Supported::yes, VoteBehavior::DefaultYes);
REGISTER_FEATURE(MultiSignReserve,              Supported::yes, VoteBehavior::DefaultYes);
REGISTER_FIX    (fixTakerDryOfferRemoval,       Supported::yes, VoteBehavior::DefaultYes);
REGISTER_FIX    (fixMasterKeyAsRegularKey,      Supported::yes, VoteBehavior::DefaultYes);
REGISTER_FIX    (fixCheckThreading,             Supported::yes, VoteBehavior::DefaultYes);
REGISTER_FIX    (fixPayChanRecipientOwnerDir,   Supported::yes, VoteBehavior::DefaultYes);
REGISTER_FEATURE(DeletableAccounts,             Supported::yes, VoteBehavior::DefaultNo);
// fixQualityUpperBound should be activated before FlowCross
REGISTER_FIX    (fixQualityUpperBound,          Supported::yes, VoteBehavior::DefaultYes);
REGISTER_FEATURE(RequireFullyCanonicalSig,      Supported::yes, VoteBehavior::DefaultYes);
// fix1781: XRPEndpointSteps should be included in the circular payment check
REGISTER_FIX    (fix1781,                       Supported::yes, VoteBehavior::DefaultYes);
REGISTER_FEATURE(HardenedValidations,           Supported::yes, VoteBehavior::DefaultYes);
REGISTER_FIX    (fixAmendmentMajorityCalc,      Supported::yes, VoteBehavior::DefaultYes);
REGISTER_FEATURE(NegativeUNL,                   Supported::yes, VoteBehavior::DefaultYes);
REGISTER_FEATURE(TicketBatch,                   Supported::yes, VoteBehavior::DefaultYes);
REGISTER_FEATURE(FlowSortStrands,               Supported::yes, VoteBehavior::DefaultYes);
REGISTER_FIX    (fixSTAmountCanonicalize,       Supported::yes, VoteBehavior::DefaultYes);
REGISTER_FIX    (fixRmSmallIncreasedQOffers,    Supported::yes, VoteBehavior::DefaultYes);
REGISTER_FEATURE(CheckCashMakesTrustLine,       Supported::yes, VoteBehavior::DefaultYes);
REGISTER_FEATURE(ExpandedSignerList,            Supported::yes, VoteBehavior::DefaultYes);
REGISTER_FEATURE(NonFungibleTokensV1_1,         Supported::yes, VoteBehavior::DefaultNo);
REGISTER_FIX    (fixRemoveNFTokenAutoTrustLine, Supported::yes, VoteBehavior::DefaultNo);
REGISTER_FEATURE(ImmediateOfferKilled,          Supported::yes, VoteBehavior::DefaultYes);
REGISTER_FEATURE(DisallowIncoming,              Supported::yes, VoteBehavior::DefaultYes);
REGISTER_FEATURE(XRPFees,                       Supported::yes, VoteBehavior::DefaultYes);
REGISTER_FIX    (fixUniversalNumber,            Supported::yes, VoteBehavior::DefaultNo);
REGISTER_FIX    (fixNonFungibleTokensV1_2,      Supported::yes, VoteBehavior::DefaultNo);
REGISTER_FIX    (fixNFTokenRemint,              Supported::yes, VoteBehavior::DefaultNo);
REGISTER_FEATURE(Hooks,                         Supported::yes, VoteBehavior::DefaultYes);
REGISTER_FEATURE(BalanceRewards,                Supported::yes, VoteBehavior::DefaultYes);
REGISTER_FEATURE(PaychanAndEscrowForTokens,     Supported::yes, VoteBehavior::DefaultYes);
REGISTER_FEATURE(URIToken,                      Supported::yes, VoteBehavior::DefaultYes);
REGISTER_FEATURE(Import,                        Supported::yes, VoteBehavior::DefaultYes);
REGISTER_FEATURE(XahauGenesis,                  Supported::yes, VoteBehavior::DefaultYes);
REGISTER_FEATURE(HooksUpdate1,                  Supported::yes, VoteBehavior::DefaultYes);
REGISTER_FIX    (fixXahauV1,                    Supported::yes, VoteBehavior::DefaultNo);
REGISTER_FIX    (fixXahauV2,                    Supported::yes, VoteBehavior::DefaultNo);
REGISTER_FEATURE(Remit,                         Supported::yes, VoteBehavior::DefaultNo);
REGISTER_FEATURE(ZeroB2M,                       Supported::yes, VoteBehavior::DefaultNo);
REGISTER_FIX    (fixNSDelete,                   Supported::yes, VoteBehavior::DefaultNo);
REGISTER_FIX    (fix240819,                     Supported::yes, VoteBehavior::DefaultYes);
REGISTER_FIX    (fixPageCap,                    Supported::yes, VoteBehavior::DefaultYes);
REGISTER_FIX    (fix240911,                     Supported::yes, VoteBehavior::DefaultYes);
REGISTER_FIX    (fixFloatDivide,                Supported::yes, VoteBehavior::DefaultYes);
REGISTER_FEATURE(Remarks,                       Supported::yes, VoteBehavior::DefaultNo);
REGISTER_FEATURE(Touch,                         Supported::yes, VoteBehavior::DefaultNo);
REGISTER_FIX    (fixReduceImport,               Supported::yes, VoteBehavior::DefaultYes);
REGISTER_FIX    (fixXahauV3,                    Supported::yes, VoteBehavior::DefaultYes);
REGISTER_FIX    (fix20250131,                   Supported::yes, VoteBehavior::DefaultYes);
<<<<<<< HEAD
REGISTER_FEATURE(JSHooks,                       Supported::yes, VoteBehavior::DefaultNo);
=======
REGISTER_FEATURE(HookCanEmit,                   Supported::yes, VoteBehavior::DefaultNo);
REGISTER_FIX    (fixRewardClaimFlags,           Supported::yes, VoteBehavior::DefaultYes);
>>>>>>> a5ea86fd

// The following amendments are obsolete, but must remain supported
// because they could potentially get enabled.
//
// Obsolete features are (usually) not in the ledger, and may have code
// controlled by the feature. They need to be supported because at some
// time in the past, the feature was supported and votable, but never
// passed. So the feature needs to be supported in case it is ever
// enabled (added to the ledger).
//
// If a feature remains obsolete for long enough that no clients are able
// to vote for it, the feature can be removed (entirely?) from the code.
REGISTER_FEATURE(CryptoConditionsSuite, Supported::yes, VoteBehavior::Obsolete);
REGISTER_FEATURE(NonFungibleTokensV1,   Supported::yes, VoteBehavior::Obsolete);
REGISTER_FIX    (fixNFTokenDirV1,       Supported::yes, VoteBehavior::Obsolete);
REGISTER_FIX    (fixNFTokenNegOffer,    Supported::yes, VoteBehavior::Obsolete);

// The following amendments have been active for at least two years. Their
// pre-amendment code has been removed and the identifiers are deprecated.
// All known amendments and amendments that may appear in a validated
// ledger must be registered either here or above with the "active" amendments
[[deprecated("The referenced amendment has been retired"), maybe_unused]]
uint256 const
    retiredMultiSign         = retireFeature("MultiSign"),
    retiredTrustSetAuth      = retireFeature("TrustSetAuth"),
    retiredFeeEscalation     = retireFeature("FeeEscalation"),
    retiredPayChan           = retireFeature("PayChan"),
    retiredCryptoConditions  = retireFeature("CryptoConditions"),
    retiredTickSize          = retireFeature("TickSize"),
    retiredFix1368           = retireFeature("fix1368"),
    retiredEscrow            = retireFeature("Escrow"),
    retiredFix1373           = retireFeature("fix1373"),
    retiredEnforceInvariants = retireFeature("EnforceInvariants"),
    retiredSortedDirectories = retireFeature("SortedDirectories"),
    retiredFix1201           = retireFeature("fix1201"),
    retiredFix1512           = retireFeature("fix1512"),
    retiredFix1523           = retireFeature("fix1523"),
    retiredFix1528           = retireFeature("fix1528");

// clang-format on

#undef REGISTER_FIX
#pragma pop_macro("REGISTER_FIX")

#undef REGISTER_FEATURE
#pragma pop_macro("REGISTER_FEATURE")

// All of the features should now be registered, since variables in a cpp file
// are initialized from top to bottom.
//
// Use initialization of one final static variable to set
// featureCollections::readOnly.
[[maybe_unused]] static const bool readOnlySet =
    featureCollections.registrationIsDone();

}  // namespace ripple<|MERGE_RESOLUTION|>--- conflicted
+++ resolved
@@ -473,12 +473,9 @@
 REGISTER_FIX    (fixReduceImport,               Supported::yes, VoteBehavior::DefaultYes);
 REGISTER_FIX    (fixXahauV3,                    Supported::yes, VoteBehavior::DefaultYes);
 REGISTER_FIX    (fix20250131,                   Supported::yes, VoteBehavior::DefaultYes);
-<<<<<<< HEAD
-REGISTER_FEATURE(JSHooks,                       Supported::yes, VoteBehavior::DefaultNo);
-=======
 REGISTER_FEATURE(HookCanEmit,                   Supported::yes, VoteBehavior::DefaultNo);
 REGISTER_FIX    (fixRewardClaimFlags,           Supported::yes, VoteBehavior::DefaultYes);
->>>>>>> a5ea86fd
+REGISTER_FEATURE(JSHooks,                       Supported::yes, VoteBehavior::DefaultNo);
 
 // The following amendments are obsolete, but must remain supported
 // because they could potentially get enabled.
