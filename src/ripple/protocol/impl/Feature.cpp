//------------------------------------------------------------------------------
/*
    This file is part of rippled: https://github.com/ripple/rippled
    Copyright (c) 2012, 2013 Ripple Labs Inc.

    Permission to use, copy, modify, and/or distribute this software for any
    purpose  with  or without fee is hereby granted, provided that the above
    copyright notice and this permission notice appear in all copies.

    THE  SOFTWARE IS PROVIDED "AS IS" AND THE AUTHOR DISCLAIMS ALL WARRANTIES
    WITH  REGARD  TO  THIS  SOFTWARE  INCLUDING  ALL  IMPLIED  WARRANTIES  OF
    MERCHANTABILITY  AND  FITNESS. IN NO EVENT SHALL THE AUTHOR BE LIABLE FOR
    ANY  SPECIAL ,  DIRECT, INDIRECT, OR CONSEQUENTIAL DAMAGES OR ANY DAMAGES
    WHATSOEVER  RESULTING  FROM  LOSS  OF USE, DATA OR PROFITS, WHETHER IN AN
    ACTION  OF  CONTRACT, NEGLIGENCE OR OTHER TORTIOUS ACTION, ARISING OUT OF
    OR IN CONNECTION WITH THE USE OR PERFORMANCE OF THIS SOFTWARE.
*/
//==============================================================================

#include <ripple/protocol/Feature.h>

#include <ripple/basics/Slice.h>
#include <ripple/basics/contract.h>
#include <ripple/protocol/digest.h>
#include <boost/container_hash/hash.hpp>
#include <boost/multi_index/hashed_index.hpp>
#include <boost/multi_index/key_extractors.hpp>
#include <boost/multi_index/random_access_index.hpp>
#include <boost/multi_index_container.hpp>
#include <cstring>

namespace ripple {

inline std::size_t
hash_value(ripple::uint256 const& feature)
{
    std::size_t seed = 0;
    using namespace boost;
    for (auto const& n : feature)
        hash_combine(seed, n);
    return seed;
}

namespace {

enum class Supported : bool { no = false, yes };

// *NOTE*
//
// Features, or Amendments as they are called elsewhere, are enabled on the
// network at some specific time based on Validator voting.  Features are
// enabled using run-time conditionals based on the state of the amendment.
// There is value in retaining that conditional code for some time after
// the amendment is enabled to make it simple to replay old transactions.
// However, once an amendment has been enabled for, say, more than two years
// then retaining that conditional code has less value since it is
// uncommon to replay such old transactions.
//
// Starting in January of 2020 Amendment conditionals from before January
// 2018 are being removed.  So replaying any ledger from before January
// 2018 needs to happen on an older version of the server code.  There's
// a log message in Application.cpp that warns about replaying old ledgers.
//
// At some point in the future someone may wish to remove amendment
// conditional code for amendments that were enabled after January 2018.
// When that happens then the log message in Application.cpp should be
// updated.
//
// Generally, amendments which introduce new features should be set as
// "VoteBehavior::DefaultNo" whereas in rare cases, amendments that fix
// critical bugs should be set as "VoteBehavior::DefaultYes", if off-chain
// consensus is reached amongst reviewers, validator operators, and other
// participants.

class FeatureCollections
{
    struct Feature
    {
        std::string name;
        uint256 feature;

        Feature() = delete;
        explicit Feature(std::string const& name_, uint256 const& feature_)
            : name(name_), feature(feature_)
        {
        }

        // These structs are used by the `features` multi_index_container to
        // provide access to the features collection by size_t index, string
        // name, and uint256 feature identifier
        struct byIndex
        {
        };
        struct byName
        {
        };
        struct byFeature
        {
        };
    };

    // Intermediate types to help with readability
    template <class tag, typename Type, Type Feature::*PtrToMember>
    using feature_hashed_unique = boost::multi_index::hashed_unique<
        boost::multi_index::tag<tag>,
        boost::multi_index::member<Feature, Type, PtrToMember>>;

    // Intermediate types to help with readability
    using feature_indexing = boost::multi_index::indexed_by<
        boost::multi_index::random_access<
            boost::multi_index::tag<Feature::byIndex>>,
        feature_hashed_unique<Feature::byFeature, uint256, &Feature::feature>,
        feature_hashed_unique<Feature::byName, std::string, &Feature::name>>;

    // This multi_index_container provides access to the features collection by
    // name, index, and uint256 feature identifier
    boost::multi_index::multi_index_container<Feature, feature_indexing>
        features;
    std::map<std::string, VoteBehavior> supported;
    std::size_t upVotes = 0;
    std::size_t downVotes = 0;
    mutable std::atomic<bool> readOnly = false;

    // These helper functions provide access to the features collection by name,
    // index, and uint256 feature identifier, so the details of
    // multi_index_container can be hidden
    Feature const&
    getByIndex(size_t i) const
    {
        if (i >= features.size())
            LogicError("Invalid FeatureBitset index");
        const auto& sequence = features.get<Feature::byIndex>();
        return sequence[i];
    }
    size_t
    getIndex(Feature const& feature) const
    {
        const auto& sequence = features.get<Feature::byIndex>();
        auto const it_to = sequence.iterator_to(feature);
        return it_to - sequence.begin();
    }
    Feature const*
    getByFeature(uint256 const& feature) const
    {
        const auto& feature_index = features.get<Feature::byFeature>();
        auto const feature_it = feature_index.find(feature);
        return feature_it == feature_index.end() ? nullptr : &*feature_it;
    }
    Feature const*
    getByName(std::string const& name) const
    {
        const auto& name_index = features.get<Feature::byName>();
        auto const name_it = name_index.find(name);
        return name_it == name_index.end() ? nullptr : &*name_it;
    }

public:
    FeatureCollections();

    std::optional<uint256>
    getRegisteredFeature(std::string const& name) const;

    uint256
    registerFeature(
        std::string const& name,
        Supported support,
        VoteBehavior vote);

    /** Tell FeatureCollections when registration is complete. */
    bool
    registrationIsDone();

    std::size_t
    featureToBitsetIndex(uint256 const& f) const;

    uint256 const&
    bitsetIndexToFeature(size_t i) const;

    std::string
    featureToName(uint256 const& f) const;

    /** Amendments that this server supports.
    Whether they are enabled depends on the Rules defined in the validated
    ledger */
    std::map<std::string, VoteBehavior> const&
    supportedAmendments() const
    {
        return supported;
    }

    /** Amendments that this server WON'T vote for by default. */
    std::size_t
    numDownVotedAmendments() const
    {
        return downVotes;
    }

    /** Amendments that this server WILL vote for by default. */
    std::size_t
    numUpVotedAmendments() const
    {
        return upVotes;
    }
};

//------------------------------------------------------------------------------

FeatureCollections::FeatureCollections()
{
    features.reserve(ripple::detail::numFeatures);
}

std::optional<uint256>
FeatureCollections::getRegisteredFeature(std::string const& name) const
{
    assert(readOnly);
    Feature const* feature = getByName(name);
    if (feature)
        return feature->feature;
    return std::nullopt;
}

void
check(bool condition, const char* logicErrorMessage)
{
    if (!condition)
        LogicError(logicErrorMessage);
}

uint256
FeatureCollections::registerFeature(
    std::string const& name,
    Supported support,
    VoteBehavior vote)
{
    check(!readOnly, "Attempting to register a feature after startup.");
    check(
        support == Supported::yes || vote == VoteBehavior::DefaultNo,
        "Invalid feature parameters. Must be supported to be up-voted.");
    Feature const* i = getByName(name);
    if (!i)
    {
        // If this check fails, and you just added a feature, increase the
        // numFeatures value in Feature.h
        check(
            features.size() < detail::numFeatures,
            "More features defined than allocated. Adjust numFeatures in "
            "Feature.h.");

        auto const f = sha512Half(Slice(name.data(), name.size()));

        features.emplace_back(name, f);

        if (support == Supported::yes)
        {
            supported.emplace(name, vote);

            if (vote == VoteBehavior::DefaultYes)
                ++upVotes;
            else
                ++downVotes;
        }
        check(
            upVotes + downVotes == supported.size(),
            "Feature counting logic broke");
        check(
            supported.size() <= features.size(),
            "More supported features than defined features");
        return f;
    }
    else
        // Each feature should only be registered once
        LogicError("Duplicate feature registration");
}

/** Tell FeatureCollections when registration is complete. */
bool
FeatureCollections::registrationIsDone()
{
    readOnly = true;
    return true;
}

size_t
FeatureCollections::featureToBitsetIndex(uint256 const& f) const
{
    assert(readOnly);

    Feature const* feature = getByFeature(f);
    if (!feature)
        LogicError("Invalid Feature ID");

    return getIndex(*feature);
}

uint256 const&
FeatureCollections::bitsetIndexToFeature(size_t i) const
{
    assert(readOnly);
    Feature const& feature = getByIndex(i);
    return feature.feature;
}

std::string
FeatureCollections::featureToName(uint256 const& f) const
{
    assert(readOnly);
    Feature const* feature = getByFeature(f);
    return feature ? feature->name : to_string(f);
}

static FeatureCollections featureCollections;

}  // namespace

/** Amendments that this server supports.
   Whether they are enabled depends on the Rules defined in the validated
   ledger */
std::map<std::string, VoteBehavior> const&
detail::supportedAmendments()
{
    return featureCollections.supportedAmendments();
}

/** Amendments that this server won't vote for by default. */
std::size_t
detail::numDownVotedAmendments()
{
    return featureCollections.numDownVotedAmendments();
}

/** Amendments that this server will vote for by default. */
std::size_t
detail::numUpVotedAmendments()
{
    return featureCollections.numUpVotedAmendments();
}

//------------------------------------------------------------------------------

std::optional<uint256>
getRegisteredFeature(std::string const& name)
{
    return featureCollections.getRegisteredFeature(name);
}

uint256
registerFeature(std::string const& name, Supported support, VoteBehavior vote)
{
    return featureCollections.registerFeature(name, support, vote);
}

// Retired features are in the ledger and have no code controlled by the
// feature. They need to be supported, but do not need to be voted on.
uint256
retireFeature(std::string const& name)
{
    return registerFeature(name, Supported::yes, VoteBehavior::Obsolete);
}

/** Tell FeatureCollections when registration is complete. */
bool
registrationIsDone()
{
    return featureCollections.registrationIsDone();
}

size_t
featureToBitsetIndex(uint256 const& f)
{
    return featureCollections.featureToBitsetIndex(f);
}

uint256
bitsetIndexToFeature(size_t i)
{
    return featureCollections.bitsetIndexToFeature(i);
}

std::string
featureToName(uint256 const& f)
{
    return featureCollections.featureToName(f);
}

#pragma push_macro("REGISTER_FEATURE")
#undef REGISTER_FEATURE

/**
Takes the name of a feature, whether it's supported, and the default vote. Will
register the feature, and create a variable whose name is "feature" plus the
feature name.
*/
#define REGISTER_FEATURE(fName, supported, votebehavior) \
    uint256 const feature##fName =                       \
        registerFeature(#fName, supported, votebehavior)

#pragma push_macro("REGISTER_FIX")
#undef REGISTER_FIX

/**
Takes the name of a feature, whether it's supported, and the default vote. Will
register the feature, and create a variable whose name is the unmodified feature
name.
*/
#define REGISTER_FIX(fName, supported, votebehavior) \
    uint256 const fName = registerFeature(#fName, supported, votebehavior)

// clang-format off

// All known amendments must be registered either here or below with the
// "retired" amendments
REGISTER_FEATURE(OwnerPaysFee,                  Supported::no,  VoteBehavior::DefaultNo);
REGISTER_FIX    (fixTrustLinesToSelf,           Supported::no,  VoteBehavior::DefaultNo);
REGISTER_FEATURE(Flow,                          Supported::yes, VoteBehavior::DefaultYes);
REGISTER_FEATURE(FlowCross,                     Supported::yes, VoteBehavior::DefaultYes);
REGISTER_FIX    (fix1513,                       Supported::yes, VoteBehavior::DefaultYes);
REGISTER_FEATURE(DepositAuth,                   Supported::yes, VoteBehavior::DefaultYes);
REGISTER_FEATURE(Checks,                        Supported::yes, VoteBehavior::DefaultYes);
REGISTER_FIX    (fix1571,                       Supported::yes, VoteBehavior::DefaultYes);
REGISTER_FIX    (fix1543,                       Supported::yes, VoteBehavior::DefaultYes);
REGISTER_FIX    (fix1623,                       Supported::yes, VoteBehavior::DefaultYes);
REGISTER_FEATURE(DepositPreauth,                Supported::yes, VoteBehavior::DefaultYes);
// Use liquidity from strands that consume max offers, but mark as dry
REGISTER_FIX    (fix1515,                       Supported::yes, VoteBehavior::DefaultYes);
REGISTER_FIX    (fix1578,                       Supported::yes, VoteBehavior::DefaultYes);
REGISTER_FEATURE(MultiSignReserve,              Supported::yes, VoteBehavior::DefaultYes);
REGISTER_FIX    (fixTakerDryOfferRemoval,       Supported::yes, VoteBehavior::DefaultYes);
REGISTER_FIX    (fixMasterKeyAsRegularKey,      Supported::yes, VoteBehavior::DefaultYes);
REGISTER_FIX    (fixCheckThreading,             Supported::yes, VoteBehavior::DefaultYes);
REGISTER_FIX    (fixPayChanRecipientOwnerDir,   Supported::yes, VoteBehavior::DefaultYes);
REGISTER_FEATURE(DeletableAccounts,             Supported::yes, VoteBehavior::DefaultNo);
// fixQualityUpperBound should be activated before FlowCross
REGISTER_FIX    (fixQualityUpperBound,          Supported::yes, VoteBehavior::DefaultYes);
REGISTER_FEATURE(RequireFullyCanonicalSig,      Supported::yes, VoteBehavior::DefaultYes);
// fix1781: XRPEndpointSteps should be included in the circular payment check
REGISTER_FIX    (fix1781,                       Supported::yes, VoteBehavior::DefaultYes);
REGISTER_FEATURE(HardenedValidations,           Supported::yes, VoteBehavior::DefaultYes);
REGISTER_FIX    (fixAmendmentMajorityCalc,      Supported::yes, VoteBehavior::DefaultYes);
REGISTER_FEATURE(NegativeUNL,                   Supported::yes, VoteBehavior::DefaultYes);
REGISTER_FEATURE(TicketBatch,                   Supported::yes, VoteBehavior::DefaultYes);
REGISTER_FEATURE(FlowSortStrands,               Supported::yes, VoteBehavior::DefaultYes);
REGISTER_FIX    (fixSTAmountCanonicalize,       Supported::yes, VoteBehavior::DefaultYes);
REGISTER_FIX    (fixRmSmallIncreasedQOffers,    Supported::yes, VoteBehavior::DefaultYes);
REGISTER_FEATURE(CheckCashMakesTrustLine,       Supported::yes, VoteBehavior::DefaultYes);
REGISTER_FEATURE(ExpandedSignerList,            Supported::yes, VoteBehavior::DefaultYes);
REGISTER_FEATURE(NonFungibleTokensV1_1,         Supported::yes, VoteBehavior::DefaultNo);
REGISTER_FIX    (fixRemoveNFTokenAutoTrustLine, Supported::yes, VoteBehavior::DefaultNo);
REGISTER_FEATURE(ImmediateOfferKilled,          Supported::yes, VoteBehavior::DefaultYes);
REGISTER_FEATURE(DisallowIncoming,              Supported::yes, VoteBehavior::DefaultYes);
REGISTER_FEATURE(XRPFees,                       Supported::yes, VoteBehavior::DefaultYes);
REGISTER_FIX    (fixUniversalNumber,            Supported::yes, VoteBehavior::DefaultNo);
REGISTER_FIX    (fixNonFungibleTokensV1_2,      Supported::yes, VoteBehavior::DefaultNo);
REGISTER_FIX    (fixNFTokenRemint,              Supported::yes, VoteBehavior::DefaultNo);
REGISTER_FEATURE(Hooks,                         Supported::yes, VoteBehavior::DefaultYes);
REGISTER_FEATURE(BalanceRewards,                Supported::yes, VoteBehavior::DefaultYes);
REGISTER_FEATURE(PaychanAndEscrowForTokens,     Supported::yes, VoteBehavior::DefaultYes);
REGISTER_FEATURE(URIToken,                      Supported::yes, VoteBehavior::DefaultYes);
REGISTER_FEATURE(Import,                        Supported::yes, VoteBehavior::DefaultYes);
REGISTER_FEATURE(XahauGenesis,                  Supported::yes, VoteBehavior::DefaultYes);
REGISTER_FEATURE(HooksUpdate1,                  Supported::yes, VoteBehavior::DefaultYes);
<<<<<<< HEAD
REGISTER_FIX    (fixXahauV1,                    Supported::yes, VoteBehavior::DefaultNo);

=======
REGISTER_FIX    (fixURITokenV1,                 Supported::yes, VoteBehavior::DefaultNo);
REGISTER_FEATURE(Remit,                         Supported::yes, VoteBehavior::DefaultNo);
>>>>>>> 9d2efb14

// The following amendments are obsolete, but must remain supported
// because they could potentially get enabled.
//
// Obsolete features are (usually) not in the ledger, and may have code
// controlled by the feature. They need to be supported because at some
// time in the past, the feature was supported and votable, but never
// passed. So the feature needs to be supported in case it is ever
// enabled (added to the ledger).
//
// If a feature remains obsolete for long enough that no clients are able
// to vote for it, the feature can be removed (entirely?) from the code.
REGISTER_FEATURE(CryptoConditionsSuite, Supported::yes, VoteBehavior::Obsolete);
REGISTER_FEATURE(NonFungibleTokensV1,   Supported::yes, VoteBehavior::Obsolete);
REGISTER_FIX    (fixNFTokenDirV1,       Supported::yes, VoteBehavior::Obsolete);
REGISTER_FIX    (fixNFTokenNegOffer,    Supported::yes, VoteBehavior::Obsolete);

// The following amendments have been active for at least two years. Their
// pre-amendment code has been removed and the identifiers are deprecated.
// All known amendments and amendments that may appear in a validated
// ledger must be registered either here or above with the "active" amendments
[[deprecated("The referenced amendment has been retired"), maybe_unused]]
uint256 const
    retiredMultiSign         = retireFeature("MultiSign"),
    retiredTrustSetAuth      = retireFeature("TrustSetAuth"),
    retiredFeeEscalation     = retireFeature("FeeEscalation"),
    retiredPayChan           = retireFeature("PayChan"),
    retiredCryptoConditions  = retireFeature("CryptoConditions"),
    retiredTickSize          = retireFeature("TickSize"),
    retiredFix1368           = retireFeature("fix1368"),
    retiredEscrow            = retireFeature("Escrow"),
    retiredFix1373           = retireFeature("fix1373"),
    retiredEnforceInvariants = retireFeature("EnforceInvariants"),
    retiredSortedDirectories = retireFeature("SortedDirectories"),
    retiredFix1201           = retireFeature("fix1201"),
    retiredFix1512           = retireFeature("fix1512"),
    retiredFix1523           = retireFeature("fix1523"),
    retiredFix1528           = retireFeature("fix1528");

// clang-format on

#undef REGISTER_FIX
#pragma pop_macro("REGISTER_FIX")

#undef REGISTER_FEATURE
#pragma pop_macro("REGISTER_FEATURE")

// All of the features should now be registered, since variables in a cpp file
// are initialized from top to bottom.
//
// Use initialization of one final static variable to set
// featureCollections::readOnly.
[[maybe_unused]] static const bool readOnlySet =
    featureCollections.registrationIsDone();

}  // namespace ripple<|MERGE_RESOLUTION|>--- conflicted
+++ resolved
@@ -459,13 +459,8 @@
 REGISTER_FEATURE(Import,                        Supported::yes, VoteBehavior::DefaultYes);
 REGISTER_FEATURE(XahauGenesis,                  Supported::yes, VoteBehavior::DefaultYes);
 REGISTER_FEATURE(HooksUpdate1,                  Supported::yes, VoteBehavior::DefaultYes);
-<<<<<<< HEAD
 REGISTER_FIX    (fixXahauV1,                    Supported::yes, VoteBehavior::DefaultNo);
-
-=======
-REGISTER_FIX    (fixURITokenV1,                 Supported::yes, VoteBehavior::DefaultNo);
 REGISTER_FEATURE(Remit,                         Supported::yes, VoteBehavior::DefaultNo);
->>>>>>> 9d2efb14
 
 // The following amendments are obsolete, but must remain supported
 // because they could potentially get enabled.
