//------------------------------------------------------------------------------
/*
    This file is part of rippled: https://github.com/ripple/rippled
    Copyright (c) 2012, 2013 Ripple Labs Inc.

    Permission to use, copy, modify, and/or distribute this software for any
    purpose  with  or without fee is hereby granted, provided that the above
    copyright notice and this permission notice appear in all copies.

    THE  SOFTWARE IS PROVIDED "AS IS" AND THE AUTHOR DISCLAIMS ALL WARRANTIES
    WITH  REGARD  TO  THIS  SOFTWARE  INCLUDING  ALL  IMPLIED  WARRANTIES  OF
    MERCHANTABILITY  AND  FITNESS. IN NO EVENT SHALL THE AUTHOR BE LIABLE FOR
    ANY  SPECIAL ,  DIRECT, INDIRECT, OR CONSEQUENTIAL DAMAGES OR ANY DAMAGES
    WHATSOEVER  RESULTING  FROM  LOSS  OF USE, DATA OR PROFITS, WHETHER IN AN
    ACTION  OF  CONTRACT, NEGLIGENCE OR OTHER TORTIOUS ACTION, ARISING OUT OF
    OR IN CONNECTION WITH THE USE OR PERFORMANCE OF THIS SOFTWARE.
*/
//==============================================================================

#include <ripple/protocol/Feature.h>

#include <ripple/basics/Slice.h>
#include <ripple/basics/contract.h>
#include <ripple/protocol/digest.h>
#include <boost/container_hash/hash.hpp>
#include <boost/multi_index/hashed_index.hpp>
#include <boost/multi_index/key_extractors.hpp>
#include <boost/multi_index/random_access_index.hpp>
#include <boost/multi_index_container.hpp>
#include <cstring>

namespace ripple {

inline std::size_t
hash_value(ripple::uint256 const& feature)
{
    std::size_t seed = 0;
    using namespace boost;
    for (auto const& n : feature)
        hash_combine(seed, n);
    return seed;
}

namespace {

enum class Supported : bool { no = false, yes };

// *NOTE*
//
// Features, or Amendments as they are called elsewhere, are enabled on the
// network at some specific time based on Validator voting.  Features are
// enabled using run-time conditionals based on the state of the amendment.
// There is value in retaining that conditional code for some time after
// the amendment is enabled to make it simple to replay old transactions.
// However, once an amendment has been enabled for, say, more than two years
// then retaining that conditional code has less value since it is
// uncommon to replay such old transactions.
//
// Starting in January of 2020 Amendment conditionals from before January
// 2018 are being removed.  So replaying any ledger from before January
// 2018 needs to happen on an older version of the server code.  There's
// a log message in Application.cpp that warns about replaying old ledgers.
//
// At some point in the future someone may wish to remove amendment
// conditional code for amendments that were enabled after January 2018.
// When that happens then the log message in Application.cpp should be
// updated.
//
// Generally, amendments which introduce new features should be set as
// "DefaultVote::no" whereas in rare cases, amendments that fix critical
// bugs should be set as "DefaultVote::yes", if off-chain consensus is
// reached amongst reviewers, validator operators, and other participants.

class FeatureCollections
{
    struct Feature
    {
        std::string name;
        uint256 feature;

        Feature() = delete;
        explicit Feature(std::string const& name_, uint256 const& feature_)
            : name(name_), feature(feature_)
        {
        }

        // These structs are used by the `features` multi_index_container to
        // provide access to the features collection by size_t index, string
        // name, and uint256 feature identifier
        struct byIndex
        {
        };
        struct byName
        {
        };
        struct byFeature
        {
        };
    };

    // Intermediate types to help with readability
    template <class tag, typename Type, Type Feature::*PtrToMember>
    using feature_hashed_unique = boost::multi_index::hashed_unique<
        boost::multi_index::tag<tag>,
        boost::multi_index::member<Feature, Type, PtrToMember>>;

    // Intermediate types to help with readability
    using feature_indexing = boost::multi_index::indexed_by<
        boost::multi_index::random_access<
            boost::multi_index::tag<Feature::byIndex>>,
        feature_hashed_unique<Feature::byFeature, uint256, &Feature::feature>,
        feature_hashed_unique<Feature::byName, std::string, &Feature::name>>;

    // This multi_index_container provides access to the features collection by
    // name, index, and uint256 feature identifier
    boost::multi_index::multi_index_container<Feature, feature_indexing>
        features;
    std::map<std::string, DefaultVote> supported;
    std::size_t upVotes = 0;
    std::size_t downVotes = 0;
    mutable std::atomic<bool> readOnly = false;

    // These helper functions provide access to the features collection by name,
    // index, and uint256 feature identifier, so the details of
    // multi_index_container can be hidden
    Feature const&
    getByIndex(size_t i) const
    {
        if (i >= features.size())
            LogicError("Invalid FeatureBitset index");
        const auto& sequence = features.get<Feature::byIndex>();
        return sequence[i];
    }
    size_t
    getIndex(Feature const& feature) const
    {
        const auto& sequence = features.get<Feature::byIndex>();
        auto const it_to = sequence.iterator_to(feature);
        return it_to - sequence.begin();
    }
    Feature const*
    getByFeature(uint256 const& feature) const
    {
        const auto& feature_index = features.get<Feature::byFeature>();
        auto const feature_it = feature_index.find(feature);
        return feature_it == feature_index.end() ? nullptr : &*feature_it;
    }
    Feature const*
    getByName(std::string const& name) const
    {
        const auto& name_index = features.get<Feature::byName>();
        auto const name_it = name_index.find(name);
        return name_it == name_index.end() ? nullptr : &*name_it;
    }

public:
    FeatureCollections();

    std::optional<uint256>
    getRegisteredFeature(std::string const& name) const;

    uint256
    registerFeature(
        std::string const& name,
        Supported support,
        DefaultVote vote);

    /** Tell FeatureCollections when registration is complete. */
    bool
    registrationIsDone();

    std::size_t
    featureToBitsetIndex(uint256 const& f) const;

    uint256 const&
    bitsetIndexToFeature(size_t i) const;

    std::string
    featureToName(uint256 const& f) const;

    /** Amendments that this server supports.
    Whether they are enabled depends on the Rules defined in the validated
    ledger */
    std::map<std::string, DefaultVote> const&
    supportedAmendments() const
    {
        return supported;
    }

    /** Amendments that this server WON'T vote for by default. */
    std::size_t
    numDownVotedAmendments() const
    {
        return downVotes;
    }

    /** Amendments that this server WILL vote for by default. */
    std::size_t
    numUpVotedAmendments() const
    {
        return upVotes;
    }
};

//------------------------------------------------------------------------------

FeatureCollections::FeatureCollections()
{
    features.reserve(ripple::detail::numFeatures);
}

std::optional<uint256>
FeatureCollections::getRegisteredFeature(std::string const& name) const
{
    assert(readOnly);
    Feature const* feature = getByName(name);
    if (feature)
        return feature->feature;
    return std::nullopt;
}

void
check(bool condition, const char* logicErrorMessage)
{
    if (!condition)
        LogicError(logicErrorMessage);
}

uint256
FeatureCollections::registerFeature(
    std::string const& name,
    Supported support,
    DefaultVote vote)
{
    check(!readOnly, "Attempting to register a feature after startup.");
    check(
        support == Supported::yes || vote == DefaultVote::no,
        "Invalid feature parameters. Must be supported to be up-voted.");
    Feature const* i = getByName(name);
    if (!i)
    {
        // If this check fails, and you just added a feature, increase the
        // numFeatures value in Feature.h
        check(
            features.size() < detail::numFeatures,
            "More features defined than allocated. Adjust numFeatures in "
            "Feature.h.");

        auto const f = sha512Half(Slice(name.data(), name.size()));

        features.emplace_back(name, f);

        if (support == Supported::yes)
        {
            supported.emplace(name, vote);

            if (vote == DefaultVote::yes)
                ++upVotes;
            else
                ++downVotes;
        }
        check(
            upVotes + downVotes == supported.size(),
            "Feature counting logic broke");
        check(
            supported.size() <= features.size(),
            "More supported features than defined features");
        return f;
    }
    else
        // Each feature should only be registered once
        LogicError("Duplicate feature registration");
}

/** Tell FeatureCollections when registration is complete. */
bool
FeatureCollections::registrationIsDone()
{
    readOnly = true;
    return true;
}

size_t
FeatureCollections::featureToBitsetIndex(uint256 const& f) const
{
    assert(readOnly);

    Feature const* feature = getByFeature(f);
    if (!feature)
        LogicError("Invalid Feature ID");

    return getIndex(*feature);
}

uint256 const&
FeatureCollections::bitsetIndexToFeature(size_t i) const
{
    assert(readOnly);
    Feature const& feature = getByIndex(i);
    return feature.feature;
}

std::string
FeatureCollections::featureToName(uint256 const& f) const
{
    assert(readOnly);
    Feature const* feature = getByFeature(f);
    return feature ? feature->name : to_string(f);
}

static FeatureCollections featureCollections;

}  // namespace

/** Amendments that this server supports.
   Whether they are enabled depends on the Rules defined in the validated
   ledger */
std::map<std::string, DefaultVote> const&
detail::supportedAmendments()
{
    return featureCollections.supportedAmendments();
}

/** Amendments that this server won't vote for by default. */
std::size_t
detail::numDownVotedAmendments()
{
    return featureCollections.numDownVotedAmendments();
}

/** Amendments that this server will vote for by default. */
std::size_t
detail::numUpVotedAmendments()
{
    return featureCollections.numUpVotedAmendments();
}

//------------------------------------------------------------------------------

std::optional<uint256>
getRegisteredFeature(std::string const& name)
{
    return featureCollections.getRegisteredFeature(name);
}

uint256
registerFeature(std::string const& name, Supported support, DefaultVote vote)
{
    return featureCollections.registerFeature(name, support, vote);
}

// Retired features are in the ledger and have no code controlled by the
// feature. They need to be supported, but do not need to be voted on.
uint256
retireFeature(std::string const& name)
{
    return registerFeature(name, Supported::yes, DefaultVote::no);
}

/** Tell FeatureCollections when registration is complete. */
bool
registrationIsDone()
{
    return featureCollections.registrationIsDone();
}

size_t
featureToBitsetIndex(uint256 const& f)
{
    return featureCollections.featureToBitsetIndex(f);
}

uint256
bitsetIndexToFeature(size_t i)
{
    return featureCollections.bitsetIndexToFeature(i);
}

std::string
featureToName(uint256 const& f)
{
    return featureCollections.featureToName(f);
}

#pragma push_macro("REGISTER_FEATURE")
#undef REGISTER_FEATURE

/**
Takes the name of a feature, whether it's supported, and the default vote. Will
register the feature, and create a variable whose name is "feature" plus the
feature name.
*/
#define REGISTER_FEATURE(fName, supported, defaultvote) \
    uint256 const feature##fName =                      \
        registerFeature(#fName, supported, defaultvote)

#pragma push_macro("REGISTER_FIX")
#undef REGISTER_FIX

/**
Takes the name of a feature, whether it's supported, and the default vote. Will
register the feature, and create a variable whose name is the unmodified feature
name.
*/
#define REGISTER_FIX(fName, supported, defaultvote) \
    uint256 const fName = registerFeature(#fName, supported, defaultvote)

// clang-format off

// All known amendments must be registered either here or below with the
// "retired" amendments
REGISTER_FEATURE(OwnerPaysFee,                  Supported::no,  DefaultVote::no);
REGISTER_FEATURE(Flow,                          Supported::yes, DefaultVote::yes);
REGISTER_FEATURE(FlowCross,                     Supported::yes, DefaultVote::yes);
REGISTER_FEATURE(CryptoConditionsSuite,         Supported::yes, DefaultVote::no);
REGISTER_FIX    (fix1513,                       Supported::yes, DefaultVote::yes);
REGISTER_FEATURE(DepositAuth,                   Supported::yes, DefaultVote::yes);
REGISTER_FEATURE(Checks,                        Supported::yes, DefaultVote::yes);
REGISTER_FIX    (fix1571,                       Supported::yes, DefaultVote::yes);
REGISTER_FIX    (fix1543,                       Supported::yes, DefaultVote::yes);
REGISTER_FIX    (fix1623,                       Supported::yes, DefaultVote::yes);
REGISTER_FEATURE(DepositPreauth,                Supported::yes, DefaultVote::yes);
// Use liquidity from strands that consume max offers, but mark as dry
REGISTER_FIX    (fix1515,                       Supported::yes, DefaultVote::yes);
REGISTER_FIX    (fix1578,                       Supported::yes, DefaultVote::yes);
REGISTER_FEATURE(MultiSignReserve,              Supported::yes, DefaultVote::yes);
REGISTER_FIX    (fixTakerDryOfferRemoval,       Supported::yes, DefaultVote::yes);
REGISTER_FIX    (fixMasterKeyAsRegularKey,      Supported::yes, DefaultVote::yes);
REGISTER_FIX    (fixCheckThreading,             Supported::yes, DefaultVote::yes);
REGISTER_FIX    (fixPayChanRecipientOwnerDir,   Supported::yes, DefaultVote::yes);
REGISTER_FEATURE(DeletableAccounts,             Supported::yes, DefaultVote::yes);
// fixQualityUpperBound should be activated before FlowCross
REGISTER_FIX    (fixQualityUpperBound,          Supported::yes, DefaultVote::yes);
REGISTER_FEATURE(RequireFullyCanonicalSig,      Supported::yes, DefaultVote::yes);
// fix1781: XRPEndpointSteps should be included in the circular payment check
REGISTER_FIX    (fix1781,                       Supported::yes, DefaultVote::yes);
REGISTER_FEATURE(HardenedValidations,           Supported::yes, DefaultVote::yes);
REGISTER_FIX    (fixAmendmentMajorityCalc,      Supported::yes, DefaultVote::yes);
REGISTER_FEATURE(NegativeUNL,                   Supported::yes, DefaultVote::yes);
REGISTER_FEATURE(TicketBatch,                   Supported::yes, DefaultVote::yes);
REGISTER_FEATURE(FlowSortStrands,               Supported::yes, DefaultVote::yes);
REGISTER_FIX    (fixSTAmountCanonicalize,       Supported::yes, DefaultVote::yes);
REGISTER_FIX    (fixRmSmallIncreasedQOffers,    Supported::yes, DefaultVote::yes);
REGISTER_FEATURE(CheckCashMakesTrustLine,       Supported::yes, DefaultVote::no);
REGISTER_FEATURE(NonFungibleTokensV1,           Supported::yes, DefaultVote::no);
REGISTER_FEATURE(ExpandedSignerList,            Supported::yes, DefaultVote::no);
REGISTER_FIX    (fixNFTokenDirV1,               Supported::yes, DefaultVote::no);
REGISTER_FIX    (fixNFTokenNegOffer,            Supported::yes, DefaultVote::no);
REGISTER_FEATURE(NonFungibleTokensV1_1,         Supported::yes, DefaultVote::no);
REGISTER_FIX    (fixTrustLinesToSelf,           Supported::yes, DefaultVote::no);
REGISTER_FIX    (fixRemoveNFTokenAutoTrustLine, Supported::yes, DefaultVote::yes);
REGISTER_FEATURE(ImmediateOfferKilled,          Supported::yes, DefaultVote::no);
<<<<<<< HEAD
REGISTER_FEATURE(PaychanAndEscrowForTokens,     Supported::yes, DefaultVote::no);
=======
REGISTER_FEATURE(DisallowIncoming,              Supported::yes, DefaultVote::no);
>>>>>>> b19287c6

// The following amendments have been active for at least two years. Their
// pre-amendment code has been removed and the identifiers are deprecated.
// All known amendments and amendments that may appear in a validated
// ledger must be registered either here or above with the "active" amendments
[[deprecated("The referenced amendment has been retired"), maybe_unused]]
uint256 const
    retiredMultiSign         = retireFeature("MultiSign"),
    retiredTrustSetAuth      = retireFeature("TrustSetAuth"),
    retiredFeeEscalation     = retireFeature("FeeEscalation"),
    retiredPayChan           = retireFeature("PayChan"),
    retiredCryptoConditions  = retireFeature("CryptoConditions"),
    retiredTickSize          = retireFeature("TickSize"),
    retiredFix1368           = retireFeature("fix1368"),
    retiredEscrow            = retireFeature("Escrow"),
    retiredFix1373           = retireFeature("fix1373"),
    retiredEnforceInvariants = retireFeature("EnforceInvariants"),
    retiredSortedDirectories = retireFeature("SortedDirectories"),
    retiredFix1201           = retireFeature("fix1201"),
    retiredFix1512           = retireFeature("fix1512"),
    retiredFix1523           = retireFeature("fix1523"),
    retiredFix1528           = retireFeature("fix1528");

// clang-format on

#undef REGISTER_FIX
#pragma pop_macro("REGISTER_FIX")

#undef REGISTER_FEATURE
#pragma pop_macro("REGISTER_FEATURE")

// All of the features should now be registered, since variables in a cpp file
// are initialized from top to bottom.
//
// Use initialization of one final static variable to set
// featureCollections::readOnly.
[[maybe_unused]] static const bool readOnlySet =
    featureCollections.registrationIsDone();

}  // namespace ripple<|MERGE_RESOLUTION|>--- conflicted
+++ resolved
@@ -450,11 +450,8 @@
 REGISTER_FIX    (fixTrustLinesToSelf,           Supported::yes, DefaultVote::no);
 REGISTER_FIX    (fixRemoveNFTokenAutoTrustLine, Supported::yes, DefaultVote::yes);
 REGISTER_FEATURE(ImmediateOfferKilled,          Supported::yes, DefaultVote::no);
-<<<<<<< HEAD
+REGISTER_FEATURE(DisallowIncoming,              Supported::yes, DefaultVote::no);
 REGISTER_FEATURE(PaychanAndEscrowForTokens,     Supported::yes, DefaultVote::no);
-=======
-REGISTER_FEATURE(DisallowIncoming,              Supported::yes, DefaultVote::no);
->>>>>>> b19287c6
 
 // The following amendments have been active for at least two years. Their
 // pre-amendment code has been removed and the identifiers are deprecated.
