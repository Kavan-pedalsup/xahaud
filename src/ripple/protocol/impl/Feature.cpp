--- conflicted
+++ resolved
@@ -467,11 +467,8 @@
 REGISTER_FIX    (fix240819,                     Supported::yes, VoteBehavior::DefaultYes);
 REGISTER_FIX    (fixPageCap,                    Supported::yes, VoteBehavior::DefaultYes);
 REGISTER_FIX    (fix240911,                     Supported::yes, VoteBehavior::DefaultYes);
-<<<<<<< HEAD
+REGISTER_FIX    (fixFloatDivide,                Supported::yes, VoteBehavior::DefaultYes);
 REGISTER_FEATURE(JSHooks,                       Supported::yes, VoteBehavior::DefaultNo);
-=======
-REGISTER_FIX    (fixFloatDivide,                Supported::yes, VoteBehavior::DefaultYes);
->>>>>>> 57a1329b
 
 // The following amendments are obsolete, but must remain supported
 // because they could potentially get enabled.
