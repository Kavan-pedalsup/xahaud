//------------------------------------------------------------------------------
/*
    This file is part of rippled: https://github.com/ripple/rippled
    Copyright (c) 2012, 2013 Ripple Labs Inc.

    Permission to use, copy, modify, and/or distribute this software for any
    purpose  with  or without fee is hereby granted, provided that the above
    copyright notice and this permission notice appear in all copies.

    THE  SOFTWARE IS PROVIDED "AS IS" AND THE AUTHOR DISCLAIMS ALL WARRANTIES
    WITH  REGARD  TO  THIS  SOFTWARE  INCLUDING  ALL  IMPLIED  WARRANTIES  OF
    MERCHANTABILITY  AND  FITNESS. IN NO EVENT SHALL THE AUTHOR BE LIABLE FOR
    ANY  SPECIAL ,  DIRECT, INDIRECT, OR CONSEQUENTIAL DAMAGES OR ANY DAMAGES
    WHATSOEVER  RESULTING  FROM  LOSS  OF USE, DATA OR PROFITS, WHETHER IN AN
    ACTION  OF  CONTRACT, NEGLIGENCE OR OTHER TORTIOUS ACTION, ARISING OUT OF
    OR IN CONNECTION WITH THE USE OR PERFORMANCE OF THIS SOFTWARE.
*/
//==============================================================================

#ifndef RIPPLE_PROTOCOL_FEATURE_H_INCLUDED
#define RIPPLE_PROTOCOL_FEATURE_H_INCLUDED

#include <ripple/basics/base_uint.h>
#include <boost/container/flat_map.hpp>
#include <array>
#include <bitset>
#include <optional>
#include <string>

/**
 * @page Feature How to add new features
 *
 * Steps required to add new features to the code:
 *
 * 1) In this file, increment `numFeatures` and add a uint256 declaration
 *    for the feature at the bottom
 * 2) Add a uint256 definition for the feature to the corresponding source
 *    file (Feature.cpp). Use `registerFeature` to create the feature with
 *    the feature's name, `Supported::no`, and `VoteBehavior::DefaultNo`. This
 *    should be the only place the feature's name appears in code as a string.
 * 3) Use the uint256 as the parameter to `view.rules.enabled()` to
 *    control flow into new code that this feature limits.
 * 4) If the feature development is COMPLETE, and the feature is ready to be
 *    SUPPORTED, change the `registerFeature` parameter to Supported::yes.
 * 5) When the feature is ready to be ENABLED, change the `registerFeature`
 *    parameter to `VoteBehavior::DefaultYes`.
 * In general, any newly supported amendments (`Supported::yes`) should have
 * a `VoteBehavior::DefaultNo` for at least one full release cycle. High
 * priority bug fixes can be an exception to this rule of thumb.
 *
 * When a feature has been enabled for several years, the conditional code
 * may be removed, and the feature "retired". To retire a feature:
 * 1) Remove the uint256 declaration from this file.
 * 2) MOVE the uint256 definition in Feature.cpp to the "retired features"
 *    section at the end of the file.
 * 3) CHANGE the name of the variable to start with "retired".
 * 4) CHANGE the parameters of the `registerFeature` call to `Supported::yes`
 *    and `VoteBehavior::DefaultNo`.
 * The feature must remain registered and supported indefinitely because it
 * still exists in the ledger, but there is no need to vote for it because
 * there's nothing to vote for. If it is removed completely from the code, any
 * instances running that code will get amendment blocked. Removing the
 * feature from the ledger is beyond the scope of these instructions.
 *
 */

namespace ripple {

enum class VoteBehavior : int { Obsolete = -1, DefaultNo = 0, DefaultYes };

namespace detail {

// This value SHOULD be equal to the number of amendments registered in
// Feature.cpp. Because it's only used to reserve storage, and determine how
// large to make the FeatureBitset, it MAY be larger. It MUST NOT be less than
// the actual number of amendments. A LogicError on startup will verify this.
static constexpr std::size_t numFeatures = 58;

/** Amendments that this server supports and the default voting behavior.
   Whether they are enabled depends on the Rules defined in the validated
   ledger */
std::map<std::string, VoteBehavior> const&
supportedAmendments();

/** Amendments that this server won't vote for by default.

    This function is only used in unit tests.
*/
std::size_t
numDownVotedAmendments();

/** Amendments that this server will vote for by default.

    This function is only used in unit tests.
*/
std::size_t
numUpVotedAmendments();

}  // namespace detail

std::optional<uint256>
getRegisteredFeature(std::string const& name);

size_t
featureToBitsetIndex(uint256 const& f);

uint256
bitsetIndexToFeature(size_t i);

std::string
featureToName(uint256 const& f);

class FeatureBitset : private std::bitset<detail::numFeatures>
{
    using base = std::bitset<detail::numFeatures>;

    template <class... Fs>
    void
    initFromFeatures(uint256 const& f, Fs&&... fs)
    {
        set(f);
        if constexpr (sizeof...(fs) > 0)
            initFromFeatures(std::forward<Fs>(fs)...);
    }

public:
    using base::bitset;
    using base::operator==;

    using base::all;
    using base::any;
    using base::count;
    using base::flip;
    using base::none;
    using base::reset;
    using base::set;
    using base::size;
    using base::test;
    using base::operator[];
    using base::to_string;
    using base::to_ullong;
    using base::to_ulong;

    FeatureBitset() = default;

    explicit FeatureBitset(base const& b) : base(b)
    {
        assert(b.count() == count());
    }

    template <class... Fs>
    explicit FeatureBitset(uint256 const& f, Fs&&... fs)
    {
        initFromFeatures(f, std::forward<Fs>(fs)...);
        assert(count() == (sizeof...(fs) + 1));
    }

    template <class Col>
    explicit FeatureBitset(Col const& fs)
    {
        for (auto const& f : fs)
            set(featureToBitsetIndex(f));
        assert(fs.size() == count());
    }

    auto
    operator[](uint256 const& f)
    {
        return base::operator[](featureToBitsetIndex(f));
    }

    auto
    operator[](uint256 const& f) const
    {
        return base::operator[](featureToBitsetIndex(f));
    }

    FeatureBitset&
    set(uint256 const& f, bool value = true)
    {
        base::set(featureToBitsetIndex(f), value);
        return *this;
    }

    FeatureBitset&
    reset(uint256 const& f)
    {
        base::reset(featureToBitsetIndex(f));
        return *this;
    }

    FeatureBitset&
    flip(uint256 const& f)
    {
        base::flip(featureToBitsetIndex(f));
        return *this;
    }

    FeatureBitset&
    operator&=(FeatureBitset const& rhs)
    {
        base::operator&=(rhs);
        return *this;
    }

    FeatureBitset&
    operator|=(FeatureBitset const& rhs)
    {
        base::operator|=(rhs);
        return *this;
    }

    FeatureBitset
    operator~() const
    {
        return FeatureBitset{base::operator~()};
    }

    friend FeatureBitset
    operator&(FeatureBitset const& lhs, FeatureBitset const& rhs)
    {
        return FeatureBitset{
            static_cast<base const&>(lhs) & static_cast<base const&>(rhs)};
    }

    friend FeatureBitset
    operator&(FeatureBitset const& lhs, uint256 const& rhs)
    {
        return lhs & FeatureBitset{rhs};
    }

    friend FeatureBitset
    operator&(uint256 const& lhs, FeatureBitset const& rhs)
    {
        return FeatureBitset{lhs} & rhs;
    }

    friend FeatureBitset
    operator|(FeatureBitset const& lhs, FeatureBitset const& rhs)
    {
        return FeatureBitset{
            static_cast<base const&>(lhs) | static_cast<base const&>(rhs)};
    }

    friend FeatureBitset
    operator|(FeatureBitset const& lhs, uint256 const& rhs)
    {
        return lhs | FeatureBitset{rhs};
    }

    friend FeatureBitset
    operator|(uint256 const& lhs, FeatureBitset const& rhs)
    {
        return FeatureBitset{lhs} | rhs;
    }

    friend FeatureBitset
    operator^(FeatureBitset const& lhs, FeatureBitset const& rhs)
    {
        return FeatureBitset{
            static_cast<base const&>(lhs) ^ static_cast<base const&>(rhs)};
    }

    friend FeatureBitset
    operator^(FeatureBitset const& lhs, uint256 const& rhs)
    {
        return lhs ^ FeatureBitset { rhs };
    }

    friend FeatureBitset
    operator^(uint256 const& lhs, FeatureBitset const& rhs)
    {
        return FeatureBitset{lhs} ^ rhs;
    }

    // set difference
    friend FeatureBitset
    operator-(FeatureBitset const& lhs, FeatureBitset const& rhs)
    {
        return lhs & ~rhs;
    }

    friend FeatureBitset
    operator-(FeatureBitset const& lhs, uint256 const& rhs)
    {
        return lhs - FeatureBitset{rhs};
    }

    friend FeatureBitset
    operator-(uint256 const& lhs, FeatureBitset const& rhs)
    {
        return FeatureBitset{lhs} - rhs;
    }
};

template <class F>
void
foreachFeature(FeatureBitset bs, F&& f)
{
    for (size_t i = 0; i < bs.size(); ++i)
        if (bs[i])
            f(bitsetIndexToFeature(i));
}

extern uint256 const featureOwnerPaysFee;
extern uint256 const featureFlow;
extern uint256 const featureFlowCross;
extern uint256 const featureCryptoConditionsSuite;
extern uint256 const fix1513;
extern uint256 const featureDepositAuth;
extern uint256 const featureChecks;
extern uint256 const fix1571;
extern uint256 const fix1543;
extern uint256 const fix1623;
extern uint256 const featureDepositPreauth;
extern uint256 const fix1515;
extern uint256 const fix1578;
extern uint256 const featureMultiSignReserve;
extern uint256 const fixTakerDryOfferRemoval;
extern uint256 const fixMasterKeyAsRegularKey;
extern uint256 const fixCheckThreading;
extern uint256 const fixPayChanRecipientOwnerDir;
extern uint256 const featureDeletableAccounts;
extern uint256 const fixQualityUpperBound;
extern uint256 const featureRequireFullyCanonicalSig;
extern uint256 const fix1781;
extern uint256 const featureHardenedValidations;
extern uint256 const fixAmendmentMajorityCalc;
extern uint256 const featureNegativeUNL;
extern uint256 const featureTicketBatch;
extern uint256 const featureFlowSortStrands;
extern uint256 const fixSTAmountCanonicalize;
extern uint256 const fixRmSmallIncreasedQOffers;
extern uint256 const featureCheckCashMakesTrustLine;
extern uint256 const featureHooks;
extern uint256 const featureExpandedSignerList;
extern uint256 const featureNonFungibleTokensV1;
extern uint256 const fixNFTokenDirV1;
extern uint256 const fixNFTokenNegOffer;
extern uint256 const featureNonFungibleTokensV1_1;
extern uint256 const fixTrustLinesToSelf;
extern uint256 const featureBalanceRewards;
extern uint256 const featureDisallowIncoming;
extern uint256 const fixRemoveNFTokenAutoTrustLine;
extern uint256 const featureImmediateOfferKilled;
extern uint256 const featureDisallowIncoming;
<<<<<<< HEAD
extern uint256 const featurePaychanAndEscrowForTokens;
extern uint256 const featureURIToken;
=======
extern uint256 const featureXRPFees;
extern uint256 const fixUniversalNumber;
extern uint256 const fixNonFungibleTokensV1_2;
extern uint256 const fixNFTokenRemint;
>>>>>>> f191c911

}  // namespace ripple

#endif<|MERGE_RESOLUTION|>--- conflicted
+++ resolved
@@ -74,7 +74,7 @@
 // Feature.cpp. Because it's only used to reserve storage, and determine how
 // large to make the FeatureBitset, it MAY be larger. It MUST NOT be less than
 // the actual number of amendments. A LogicError on startup will verify this.
-static constexpr std::size_t numFeatures = 58;
+static constexpr std::size_t numFeatures = 62;
 
 /** Amendments that this server supports and the default voting behavior.
    Whether they are enabled depends on the Rules defined in the validated
@@ -344,15 +344,12 @@
 extern uint256 const fixRemoveNFTokenAutoTrustLine;
 extern uint256 const featureImmediateOfferKilled;
 extern uint256 const featureDisallowIncoming;
-<<<<<<< HEAD
 extern uint256 const featurePaychanAndEscrowForTokens;
 extern uint256 const featureURIToken;
-=======
 extern uint256 const featureXRPFees;
 extern uint256 const fixUniversalNumber;
 extern uint256 const fixNonFungibleTokensV1_2;
 extern uint256 const fixNFTokenRemint;
->>>>>>> f191c911
 
 }  // namespace ripple
 
