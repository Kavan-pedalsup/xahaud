--- conflicted
+++ resolved
@@ -74,11 +74,7 @@
 // Feature.cpp. Because it's only used to reserve storage, and determine how
 // large to make the FeatureBitset, it MAY be larger. It MUST NOT be less than
 // the actual number of amendments. A LogicError on startup will verify this.
-<<<<<<< HEAD
 static constexpr std::size_t numFeatures = 57;
-=======
-static constexpr std::size_t numFeatures = 54;
->>>>>>> 87fe4114
 
 /** Amendments that this server supports and the default voting behavior.
    Whether they are enabled depends on the Rules defined in the validated
@@ -340,20 +336,14 @@
 extern uint256 const featureExpandedSignerList;
 extern uint256 const featureNonFungibleTokensV1;
 extern uint256 const fixNFTokenDirV1;
-extern uint256 const featurePaychanAndEscrowForTokens;
 extern uint256 const fixNFTokenNegOffer;
 extern uint256 const featureNonFungibleTokensV1_1;
 extern uint256 const fixTrustLinesToSelf;
-<<<<<<< HEAD
 extern uint256 const featureBalanceRewards;
-extern uint256 const fixRemoveNFTokenAutoTrustLine;
-extern uint256 const featureImmediateOfferKilled;
 extern uint256 const featureDisallowIncoming;
-=======
 extern uint256 const fixRemoveNFTokenAutoTrustLine;
 extern uint256 const featureImmediateOfferKilled;
 extern uint256 const featurePaychanAndEscrowForTokens;
->>>>>>> 87fe4114
 
 }  // namespace ripple
 
