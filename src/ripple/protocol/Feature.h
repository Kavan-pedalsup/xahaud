--- conflicted
+++ resolved
@@ -74,11 +74,7 @@
 // Feature.cpp. Because it's only used to reserve storage, and determine how
 // large to make the FeatureBitset, it MAY be larger. It MUST NOT be less than
 // the actual number of amendments. A LogicError on startup will verify this.
-<<<<<<< HEAD
-static constexpr std::size_t numFeatures = 75;
-=======
-static constexpr std::size_t numFeatures = 78;
->>>>>>> 2fb5c921
+static constexpr std::size_t numFeatures = 79;
 
 /** Amendments that this server supports and the default voting behavior.
    Whether they are enabled depends on the Rules defined in the validated
@@ -366,14 +362,11 @@
 extern uint256 const fixPageCap;
 extern uint256 const fix240911;
 extern uint256 const fixFloatDivide;
-<<<<<<< HEAD
 extern uint256 const featureRemarks;
-=======
 extern uint256 const featureTouch;
 extern uint256 const fixReduceImport;
 extern uint256 const fixXahauV3;
 extern uint256 const fix20250131;
->>>>>>> 2fb5c921
 
 }  // namespace ripple
 
