--- conflicted
+++ resolved
@@ -362,11 +362,8 @@
 extern uint256 const fixPageCap;
 extern uint256 const fix240911;
 extern uint256 const fixFloatDivide;
-<<<<<<< HEAD
 extern uint256 const featureTouch;
-=======
 extern uint256 const fixReduceImport;
->>>>>>> 85a75223
 
 }  // namespace ripple
 
