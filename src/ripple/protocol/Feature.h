//------------------------------------------------------------------------------
/*
    This file is part of rippled: https://github.com/ripple/rippled
    Copyright (c) 2012, 2013 Ripple Labs Inc.

    Permission to use, copy, modify, and/or distribute this software for any
    purpose  with  or without fee is hereby granted, provided that the above
    copyright notice and this permission notice appear in all copies.

    THE  SOFTWARE IS PROVIDED "AS IS" AND THE AUTHOR DISCLAIMS ALL WARRANTIES
    WITH  REGARD  TO  THIS  SOFTWARE  INCLUDING  ALL  IMPLIED  WARRANTIES  OF
    MERCHANTABILITY  AND  FITNESS. IN NO EVENT SHALL THE AUTHOR BE LIABLE FOR
    ANY  SPECIAL ,  DIRECT, INDIRECT, OR CONSEQUENTIAL DAMAGES OR ANY DAMAGES
    WHATSOEVER  RESULTING  FROM  LOSS  OF USE, DATA OR PROFITS, WHETHER IN AN
    ACTION  OF  CONTRACT, NEGLIGENCE OR OTHER TORTIOUS ACTION, ARISING OUT OF
    OR IN CONNECTION WITH THE USE OR PERFORMANCE OF THIS SOFTWARE.
*/
//==============================================================================

#ifndef RIPPLE_PROTOCOL_FEATURE_H_INCLUDED
#define RIPPLE_PROTOCOL_FEATURE_H_INCLUDED

#include <ripple/basics/base_uint.h>
#include <boost/container/flat_map.hpp>
#include <array>
#include <bitset>
#include <optional>
#include <string>

/**
 * @page Feature How to add new features
 *
 * Steps required to add new features to the code:
 *
 * 1) In this file, increment `numFeatures` and add a uint256 declaration
 *    for the feature at the bottom
 * 2) Add a uint256 definition for the feature to the corresponding source
 *    file (Feature.cpp). Use `registerFeature` to create the feature with
 *    the feature's name, `Supported::no`, and `VoteBehavior::DefaultNo`. This
 *    should be the only place the feature's name appears in code as a string.
 * 3) Use the uint256 as the parameter to `view.rules.enabled()` to
 *    control flow into new code that this feature limits.
 * 4) If the feature development is COMPLETE, and the feature is ready to be
 *    SUPPORTED, change the `registerFeature` parameter to Supported::yes.
 * 5) When the feature is ready to be ENABLED, change the `registerFeature`
 *    parameter to `VoteBehavior::DefaultYes`.
 * In general, any newly supported amendments (`Supported::yes`) should have
 * a `VoteBehavior::DefaultNo` for at least one full release cycle. High
 * priority bug fixes can be an exception to this rule of thumb.
 *
 * When a feature has been enabled for several years, the conditional code
 * may be removed, and the feature "retired". To retire a feature:
 * 1) Remove the uint256 declaration from this file.
 * 2) MOVE the uint256 definition in Feature.cpp to the "retired features"
 *    section at the end of the file.
 * 3) CHANGE the name of the variable to start with "retired".
 * 4) CHANGE the parameters of the `registerFeature` call to `Supported::yes`
 *    and `VoteBehavior::DefaultNo`.
 * The feature must remain registered and supported indefinitely because it
 * still exists in the ledger, but there is no need to vote for it because
 * there's nothing to vote for. If it is removed completely from the code, any
 * instances running that code will get amendment blocked. Removing the
 * feature from the ledger is beyond the scope of these instructions.
 *
 */

namespace ripple {

enum class VoteBehavior : int { Obsolete = -1, DefaultNo = 0, DefaultYes };

namespace detail {

// This value SHOULD be equal to the number of amendments registered in
// Feature.cpp. Because it's only used to reserve storage, and determine how
// large to make the FeatureBitset, it MAY be larger. It MUST NOT be less than
// the actual number of amendments. A LogicError on startup will verify this.
<<<<<<< HEAD
static constexpr std::size_t numFeatures = 82;
=======
static constexpr std::size_t numFeatures = 81;
>>>>>>> c30b73db

/** Amendments that this server supports and the default voting behavior.
   Whether they are enabled depends on the Rules defined in the validated
   ledger */
std::map<std::string, VoteBehavior> const&
supportedAmendments();

/** Amendments that this server won't vote for by default.

    This function is only used in unit tests.
*/
std::size_t
numDownVotedAmendments();

/** Amendments that this server will vote for by default.

    This function is only used in unit tests.
*/
std::size_t
numUpVotedAmendments();

}  // namespace detail

std::optional<uint256>
getRegisteredFeature(std::string const& name);

size_t
featureToBitsetIndex(uint256 const& f);

uint256
bitsetIndexToFeature(size_t i);

std::string
featureToName(uint256 const& f);

class FeatureBitset : private std::bitset<detail::numFeatures>
{
    using base = std::bitset<detail::numFeatures>;

    template <class... Fs>
    void
    initFromFeatures(uint256 const& f, Fs&&... fs)
    {
        set(f);
        if constexpr (sizeof...(fs) > 0)
            initFromFeatures(std::forward<Fs>(fs)...);
    }

public:
    using base::bitset;
    using base::operator==;

    using base::all;
    using base::any;
    using base::count;
    using base::flip;
    using base::none;
    using base::reset;
    using base::set;
    using base::size;
    using base::test;
    using base::operator[];
    using base::to_string;
    using base::to_ullong;
    using base::to_ulong;

    FeatureBitset() = default;

    explicit FeatureBitset(base const& b) : base(b)
    {
        assert(b.count() == count());
    }

    template <class... Fs>
    explicit FeatureBitset(uint256 const& f, Fs&&... fs)
    {
        initFromFeatures(f, std::forward<Fs>(fs)...);
        assert(count() == (sizeof...(fs) + 1));
    }

    template <class Col>
    explicit FeatureBitset(Col const& fs)
    {
        for (auto const& f : fs)
            set(featureToBitsetIndex(f));
        assert(fs.size() == count());
    }

    auto
    operator[](uint256 const& f)
    {
        return base::operator[](featureToBitsetIndex(f));
    }

    auto
    operator[](uint256 const& f) const
    {
        return base::operator[](featureToBitsetIndex(f));
    }

    FeatureBitset&
    set(uint256 const& f, bool value = true)
    {
        base::set(featureToBitsetIndex(f), value);
        return *this;
    }

    FeatureBitset&
    reset(uint256 const& f)
    {
        base::reset(featureToBitsetIndex(f));
        return *this;
    }

    FeatureBitset&
    flip(uint256 const& f)
    {
        base::flip(featureToBitsetIndex(f));
        return *this;
    }

    FeatureBitset&
    operator&=(FeatureBitset const& rhs)
    {
        base::operator&=(rhs);
        return *this;
    }

    FeatureBitset&
    operator|=(FeatureBitset const& rhs)
    {
        base::operator|=(rhs);
        return *this;
    }

    FeatureBitset
    operator~() const
    {
        return FeatureBitset{base::operator~()};
    }

    friend FeatureBitset
    operator&(FeatureBitset const& lhs, FeatureBitset const& rhs)
    {
        return FeatureBitset{
            static_cast<base const&>(lhs) & static_cast<base const&>(rhs)};
    }

    friend FeatureBitset
    operator&(FeatureBitset const& lhs, uint256 const& rhs)
    {
        return lhs & FeatureBitset{rhs};
    }

    friend FeatureBitset
    operator&(uint256 const& lhs, FeatureBitset const& rhs)
    {
        return FeatureBitset{lhs} & rhs;
    }

    friend FeatureBitset
    operator|(FeatureBitset const& lhs, FeatureBitset const& rhs)
    {
        return FeatureBitset{
            static_cast<base const&>(lhs) | static_cast<base const&>(rhs)};
    }

    friend FeatureBitset
    operator|(FeatureBitset const& lhs, uint256 const& rhs)
    {
        return lhs | FeatureBitset{rhs};
    }

    friend FeatureBitset
    operator|(uint256 const& lhs, FeatureBitset const& rhs)
    {
        return FeatureBitset{lhs} | rhs;
    }

    friend FeatureBitset
    operator^(FeatureBitset const& lhs, FeatureBitset const& rhs)
    {
        return FeatureBitset{
            static_cast<base const&>(lhs) ^ static_cast<base const&>(rhs)};
    }

    friend FeatureBitset
    operator^(FeatureBitset const& lhs, uint256 const& rhs)
    {
        return lhs ^ FeatureBitset { rhs };
    }

    friend FeatureBitset
    operator^(uint256 const& lhs, FeatureBitset const& rhs)
    {
        return FeatureBitset{lhs} ^ rhs;
    }

    // set difference
    friend FeatureBitset
    operator-(FeatureBitset const& lhs, FeatureBitset const& rhs)
    {
        return lhs & ~rhs;
    }

    friend FeatureBitset
    operator-(FeatureBitset const& lhs, uint256 const& rhs)
    {
        return lhs - FeatureBitset{rhs};
    }

    friend FeatureBitset
    operator-(uint256 const& lhs, FeatureBitset const& rhs)
    {
        return FeatureBitset{lhs} - rhs;
    }
};

template <class F>
void
foreachFeature(FeatureBitset bs, F&& f)
{
    for (size_t i = 0; i < bs.size(); ++i)
        if (bs[i])
            f(bitsetIndexToFeature(i));
}

extern uint256 const featureOwnerPaysFee;
extern uint256 const featureFlow;
extern uint256 const featureFlowCross;
extern uint256 const featureCryptoConditionsSuite;
extern uint256 const fix1513;
extern uint256 const featureDepositAuth;
extern uint256 const featureChecks;
extern uint256 const fix1571;
extern uint256 const fix1543;
extern uint256 const fix1623;
extern uint256 const featureDepositPreauth;
extern uint256 const fix1515;
extern uint256 const fix1578;
extern uint256 const featureMultiSignReserve;
extern uint256 const fixTakerDryOfferRemoval;
extern uint256 const fixMasterKeyAsRegularKey;
extern uint256 const fixCheckThreading;
extern uint256 const fixPayChanRecipientOwnerDir;
extern uint256 const featureDeletableAccounts;
extern uint256 const fixQualityUpperBound;
extern uint256 const featureRequireFullyCanonicalSig;
extern uint256 const fix1781;
extern uint256 const featureHardenedValidations;
extern uint256 const fixAmendmentMajorityCalc;
extern uint256 const featureNegativeUNL;
extern uint256 const featureTicketBatch;
extern uint256 const featureFlowSortStrands;
extern uint256 const fixSTAmountCanonicalize;
extern uint256 const fixRmSmallIncreasedQOffers;
extern uint256 const featureCheckCashMakesTrustLine;
extern uint256 const featureHooks;
extern uint256 const featureExpandedSignerList;
extern uint256 const featureNonFungibleTokensV1;
extern uint256 const fixNFTokenDirV1;
extern uint256 const fixNFTokenNegOffer;
extern uint256 const featureNonFungibleTokensV1_1;
extern uint256 const fixTrustLinesToSelf;
extern uint256 const featureBalanceRewards;
extern uint256 const featureDisallowIncoming;
extern uint256 const fixRemoveNFTokenAutoTrustLine;
extern uint256 const featureImmediateOfferKilled;
extern uint256 const featureDisallowIncoming;
extern uint256 const featurePaychanAndEscrowForTokens;
extern uint256 const featureURIToken;
extern uint256 const featureXRPFees;
extern uint256 const fixUniversalNumber;
extern uint256 const fixNonFungibleTokensV1_2;
extern uint256 const fixNFTokenRemint;
extern uint256 const featureImport;
extern uint256 const featureXahauGenesis;
extern uint256 const featureHooksUpdate1;
extern uint256 const fixXahauV1;
extern uint256 const fixXahauV2;
extern uint256 const featureRemit;
extern uint256 const featureZeroB2M;
extern uint256 const fixNSDelete;
extern uint256 const fix240819;
extern uint256 const fixPageCap;
extern uint256 const fix240911;
extern uint256 const fixFloatDivide;
extern uint256 const featureRemarks;
extern uint256 const featureTouch;
extern uint256 const fixReduceImport;
extern uint256 const fixXahauV3;
extern uint256 const fix20250131;
extern uint256 const featureHookCanEmit;
<<<<<<< HEAD
extern uint256 const fixReducedOffersV1;
extern uint256 const featureClawback;
extern uint256 const featureAMM;
=======
extern uint256 const fixRewardClaimFlags;
>>>>>>> c30b73db

}  // namespace ripple

#endif<|MERGE_RESOLUTION|>--- conflicted
+++ resolved
@@ -74,11 +74,7 @@
 // Feature.cpp. Because it's only used to reserve storage, and determine how
 // large to make the FeatureBitset, it MAY be larger. It MUST NOT be less than
 // the actual number of amendments. A LogicError on startup will verify this.
-<<<<<<< HEAD
-static constexpr std::size_t numFeatures = 82;
-=======
-static constexpr std::size_t numFeatures = 81;
->>>>>>> c30b73db
+static constexpr std::size_t numFeatures = 84;
 
 /** Amendments that this server supports and the default voting behavior.
    Whether they are enabled depends on the Rules defined in the validated
@@ -372,13 +368,10 @@
 extern uint256 const fixXahauV3;
 extern uint256 const fix20250131;
 extern uint256 const featureHookCanEmit;
-<<<<<<< HEAD
+extern uint256 const fixRewardClaimFlags;
 extern uint256 const fixReducedOffersV1;
 extern uint256 const featureClawback;
 extern uint256 const featureAMM;
-=======
-extern uint256 const fixRewardClaimFlags;
->>>>>>> c30b73db
 
 }  // namespace ripple
 
