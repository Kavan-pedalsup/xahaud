--- conflicted
+++ resolved
@@ -341,12 +341,9 @@
     tecXCHAIN_SELF_COMMIT = 185,                  // RESERVED - XCHAIN
     tecXCHAIN_BAD_PUBLIC_KEY_ACCOUNT_PAIR = 186,  // RESERVED - XCHAIN
     tecINSUF_RESERVE_SELLER = 187,
-<<<<<<< HEAD
-    tecINCOMPLETE = 188,
-=======
     tecIMMUTABLE = 188,
     tecTOO_MANY_REMARKS = 189,
->>>>>>> c30b73db
+    tecINCOMPLETE = 190,
     tecLAST_POSSIBLE_ENTRY = 255,
 };
 
