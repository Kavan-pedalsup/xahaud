--- conflicted
+++ resolved
@@ -599,11 +599,8 @@
 extern SField const sfHookEmission;
 extern SField const sfMintURIToken;
 extern SField const sfAmountEntry;
-<<<<<<< HEAD
 extern SField const sfGenesisMint;
-=======
 extern SField const sfRemark;
->>>>>>> a5ea86fd
 
 // array of objects (common)
 // ARRAY/1 is reserved for end of array
