//------------------------------------------------------------------------------
/*
    This file is part of rippled: https://github.com/ripple/rippled
    Copyright (c) 2012, 2013 Ripple Labs Inc.

    Permission to use, copy, modify, and/or distribute this software for any
    purpose  with  or without fee is hereby granted, provided that the above
    copyright notice and this permission notice appear in all copies.

    THE  SOFTWARE IS PROVIDED "AS IS" AND THE AUTHOR DISCLAIMS ALL WARRANTIES
    WITH  REGARD  TO  THIS  SOFTWARE  INCLUDING  ALL  IMPLIED  WARRANTIES  OF
    MERCHANTABILITY  AND  FITNESS. IN NO EVENT SHALL THE AUTHOR BE LIABLE FOR
    ANY  SPECIAL ,  DIRECT, INDIRECT, OR CONSEQUENTIAL DAMAGES OR ANY DAMAGES
    WHATSOEVER  RESULTING  FROM  LOSS  OF USE, DATA OR PROFITS, WHETHER IN AN
    ACTION  OF  CONTRACT, NEGLIGENCE OR OTHER TORTIOUS ACTION, ARISING OUT OF
    OR IN CONNECTION WITH THE USE OR PERFORMANCE OF THIS SOFTWARE.
*/
//==============================================================================

#ifndef RIPPLE_PROTOCOL_SFIELD_H_INCLUDED
#define RIPPLE_PROTOCOL_SFIELD_H_INCLUDED

#include <ripple/basics/safe_cast.h>
#include <ripple/json/json_value.h>
#include <cstdint>
#include <map>
#include <utility>

namespace ripple {

/*

Some fields have a different meaning for their
    default value versus not present.
        Example:
            QualityIn on a TrustLine

*/

//------------------------------------------------------------------------------

// Forwards
class STAccount;
class STAmount;
class STBlob;
template <std::size_t>
class STBitString;
template <class>
class STInteger;
class STVector256;

enum SerializedTypeID {
    // special types
    STI_UNKNOWN = -2,
    STI_NOTPRESENT = 0,

    // // types (common)
    STI_UINT16 = 1,
    STI_UINT32 = 2,
    STI_UINT64 = 3,
    STI_UINT128 = 4,
    STI_UINT256 = 5,
    STI_AMOUNT = 6,
    STI_VL = 7,
    STI_ACCOUNT = 8,
    // 9-13 are reserved
    STI_OBJECT = 14,
    STI_ARRAY = 15,

    // types (uncommon)
    STI_UINT8 = 16,
    STI_UINT160 = 17,
    STI_PATHSET = 18,
    STI_VECTOR256 = 19,
    STI_UINT96 = 20,
    STI_UINT192 = 21,
    STI_UINT384 = 22,
    STI_UINT512 = 23,

    // high level types
    // cannot be serialized inside other types
    STI_TRANSACTION = 10001,
    STI_LEDGERENTRY = 10002,
    STI_VALIDATION = 10003,
    STI_METADATA = 10004,
};

// constexpr
inline int
field_code(SerializedTypeID id, int index)
{
    return (safe_cast<int>(id) << 16) | index;
}

// constexpr
inline int
field_code(int id, int index)
{
    return (id << 16) | index;
}

/** Identifies fields.

    Fields are necessary to tag data in signed transactions so that
    the binary format of the transaction can be canonicalized.  All
    SFields are created at compile time.

    Each SField, once constructed, lives until program termination, and there
    is only one instance per fieldType/fieldValue pair which serves the entire
    application.
*/
class SField
{
public:
    enum {
        sMD_Never = 0x00,
        sMD_ChangeOrig = 0x01,   // original value when it changes
        sMD_ChangeNew = 0x02,    // new value when it changes
        sMD_DeleteFinal = 0x04,  // final value when it is deleted
        sMD_Create = 0x08,       // value when it's created
        sMD_Always = 0x10,  // value when node containing it is affected at all
        sMD_Default =
            sMD_ChangeOrig | sMD_ChangeNew | sMD_DeleteFinal | sMD_Create
    };

    enum class IsSigning : unsigned char { no, yes };
    static IsSigning const notSigning = IsSigning::no;

    int const fieldCode;               // (type<<16)|index
    SerializedTypeID const fieldType;  // STI_*
    int const fieldValue;              // Code number for protocol
    std::string const fieldName;
    int const fieldMeta;
    int const fieldNum;
    IsSigning const signingField;
    Json::StaticString const jsonName;

    SField(SField const&) = delete;
    SField&
    operator=(SField const&) = delete;
    SField(SField&&) = delete;
    SField&
    operator=(SField&&) = delete;

public:
    struct private_access_tag_t;  // public, but still an implementation detail

    // These constructors can only be called from SField.cpp
    SField(
        private_access_tag_t,
        SerializedTypeID tid,
        int fv,
        const char* fn,
        int meta = sMD_Default,
        IsSigning signing = IsSigning::yes);
    explicit SField(private_access_tag_t, int fc) = delete;
    explicit SField(private_access_tag_t, int fc, bool);

    static const SField&
    getField(int fieldCode);
    static const SField&
    getField(std::string const& fieldName);
    static const SField&
    getField(int type, int value)
    {
        return getField(field_code(type, value));
    }

    static const SField&
    getField(SerializedTypeID type, int value)
    {
        return getField(field_code(type, value));
    }

    std::string const&
    getName() const
    {
        return fieldName;
    }

    bool
    hasName() const
    {
        return fieldCode > 0;
    }

    Json::StaticString const&
    getJsonName() const
    {
        return jsonName;
    }

    bool
    isInvalid() const
    {
        return fieldCode == -1;
    }

    bool
    isUseful() const
    {
        return fieldCode > 0;
    }

    bool
    isBinary() const
    {
        return fieldValue < 256;
    }

    // A discardable field is one that cannot be serialized, and
    // should be discarded during serialization,like 'hash'.
    // You cannot serialize an object's hash inside that object,
    // but you can have it in the JSON representation.
    bool
    isDiscardable() const
    {
        return fieldValue > 256;
    }

    int
    getCode() const
    {
        return fieldCode;
    }
    int
    getNum() const
    {
        return fieldNum;
    }
    static int
    getNumFields()
    {
        return num;
    }

    bool
    shouldMeta(int c) const
    {
        return (fieldMeta & c) != 0;
    }

    bool
    shouldInclude(bool withSigningField) const
    {
        return (fieldValue < 256) &&
            (withSigningField || (signingField == IsSigning::yes));
    }

    bool
    operator==(const SField& f) const
    {
        return fieldCode == f.fieldCode;
    }

    bool
    operator!=(const SField& f) const
    {
        return fieldCode != f.fieldCode;
    }

    static int
    compare(const SField& f1, const SField& f2);

private:
    static int num;
    static std::map<int, SField const*> knownCodeToField;
};

/** A field with a type known at compile time. */
template <class T>
struct TypedField : SField
{
    using type = T;

    template <class... Args>
    explicit TypedField(Args&&... args) : SField(std::forward<Args>(args)...)
    {
    }

    TypedField(TypedField&& u) : SField(std::move(u))
    {
    }
};

/** Indicate std::optional field semantics. */
template <class T>
struct OptionaledField
{
    TypedField<T> const* f;

    explicit OptionaledField(TypedField<T> const& f_) : f(&f_)
    {
    }
};

template <class T>
inline OptionaledField<T>
operator~(TypedField<T> const& f)
{
    return OptionaledField<T>(f);
}

//------------------------------------------------------------------------------

//------------------------------------------------------------------------------

using SF_UINT8 = TypedField<STInteger<std::uint8_t>>;
using SF_UINT16 = TypedField<STInteger<std::uint16_t>>;
using SF_UINT32 = TypedField<STInteger<std::uint32_t>>;
using SF_UINT64 = TypedField<STInteger<std::uint64_t>>;
using SF_UINT96 = TypedField<STBitString<96>>;
<<<<<<< HEAD
using SF_HASH128 = TypedField<STBitString<128>>;
using SF_HASH160 = TypedField<STBitString<160>>;
using SF_UINT192 = TypedField<STBitString<192>>;
using SF_HASH256 = TypedField<STBitString<256>>;
=======
using SF_UINT128 = TypedField<STBitString<128>>;
using SF_UINT160 = TypedField<STBitString<160>>;
using SF_UINT192 = TypedField<STBitString<192>>;
using SF_UINT256 = TypedField<STBitString<256>>;
>>>>>>> 25474343
using SF_UINT384 = TypedField<STBitString<384>>;
using SF_UINT512 = TypedField<STBitString<512>>;

using SF_ACCOUNT = TypedField<STAccount>;
using SF_AMOUNT = TypedField<STAmount>;
using SF_VL = TypedField<STBlob>;
using SF_VECTOR256 = TypedField<STVector256>;

//------------------------------------------------------------------------------

extern SField const sfInvalid;
extern SField const sfGeneric;
extern SField const sfLedgerEntry;
extern SField const sfTransaction;
extern SField const sfValidation;
extern SField const sfMetadata;

// 8-bit integers (common)
extern SF_UINT8 const sfCloseResolution;
extern SF_UINT8 const sfMethod;
extern SF_UINT8 const sfTransactionResult;

// 8-bit integers (uncommon)
extern SF_UINT8 const sfTickSize;
extern SF_UINT8 const sfUNLModifyDisabling;
extern SF_UINT8 const sfHookResult;

// 16-bit integers (common)
extern SF_UINT16 const sfLedgerEntryType;
extern SF_UINT16 const sfTransactionType;
extern SF_UINT16 const sfSignerWeight;
extern SF_UINT16 const sfTransferFee;

// 16-bit integers (uncommon)
extern SF_UINT16 const sfVersion;
extern SF_UINT16 const sfHookStateChangeCount;
extern SF_UINT16 const sfHookEmitCount;
extern SF_UINT16 const sfHookExecutionIndex;
extern SF_UINT16 const sfHookApiVersion;

// 32-bit integers (common)
extern SF_UINT32 const sfFlags;
extern SF_UINT32 const sfSourceTag;
extern SF_UINT32 const sfSequence;
extern SF_UINT32 const sfPreviousTxnLgrSeq;
extern SF_UINT32 const sfLedgerSequence;
extern SF_UINT32 const sfCloseTime;
extern SF_UINT32 const sfParentCloseTime;
extern SF_UINT32 const sfSigningTime;
extern SF_UINT32 const sfExpiration;
extern SF_UINT32 const sfTransferRate;
extern SF_UINT32 const sfWalletSize;
extern SF_UINT32 const sfOwnerCount;
extern SF_UINT32 const sfDestinationTag;

// 32-bit integers (uncommon)
extern SF_UINT32 const sfHighQualityIn;
extern SF_UINT32 const sfHighQualityOut;
extern SF_UINT32 const sfLowQualityIn;
extern SF_UINT32 const sfLowQualityOut;
extern SF_UINT32 const sfQualityIn;
extern SF_UINT32 const sfQualityOut;
extern SF_UINT32 const sfStampEscrow;
extern SF_UINT32 const sfBondAmount;
extern SF_UINT32 const sfLoadFee;
extern SF_UINT32 const sfOfferSequence;
extern SF_UINT32 const sfFirstLedgerSequence;
extern SF_UINT32 const sfLastLedgerSequence;
extern SF_UINT32 const sfTransactionIndex;
extern SF_UINT32 const sfOperationLimit;
extern SF_UINT32 const sfReferenceFeeUnits;
extern SF_UINT32 const sfReserveBase;
extern SF_UINT32 const sfReserveIncrement;
extern SF_UINT32 const sfSetFlag;
extern SF_UINT32 const sfClearFlag;
extern SF_UINT32 const sfSignerQuorum;
extern SF_UINT32 const sfCancelAfter;
extern SF_UINT32 const sfFinishAfter;
extern SF_UINT32 const sfSignerListID;
extern SF_UINT32 const sfSettleDelay;
extern SF_UINT32 const sfTicketCount;
extern SF_UINT32 const sfTicketSequence;
<<<<<<< HEAD
extern SF_UINT32 const sfHookStateCount;
extern SF_UINT32 const sfEmitGeneration;
extern SF_UINT32 const sfTokenTaxon;
extern SF_UINT32 const sfMintedTokens;
extern SF_UINT32 const sfBurnedTokens;
=======
extern SF_UINT32 const sfNFTokenTaxon;
extern SF_UINT32 const sfMintedNFTokens;
extern SF_UINT32 const sfBurnedNFTokens;
extern SF_UINT32 const sfHookStateCount;
extern SF_UINT32 const sfEmitGeneration;
>>>>>>> 25474343

// 64-bit integers (common)
extern SF_UINT64 const sfIndexNext;
extern SF_UINT64 const sfIndexPrevious;
extern SF_UINT64 const sfBookNode;
extern SF_UINT64 const sfOwnerNode;
extern SF_UINT64 const sfBaseFee;
extern SF_UINT64 const sfExchangeRate;
extern SF_UINT64 const sfLowNode;
extern SF_UINT64 const sfHighNode;
extern SF_UINT64 const sfDestinationNode;
extern SF_UINT64 const sfCookie;
extern SF_UINT64 const sfServerVersion;
<<<<<<< HEAD
extern SF_UINT64 const sfHookOn;
extern SF_UINT64 const sfHookInstructionCount;
extern SF_UINT64 const sfEmitBurden;
extern SF_UINT64 const sfHookReturnCode;
extern SF_UINT64 const sfReferenceCount;
extern SF_UINT64 const sfOfferNode;
=======
extern SF_UINT64 const sfNFTokenOfferNode;
extern SF_UINT64 const sfEmitBurden;

// 64-bit integers (uncommon)
extern SF_UINT64 const sfHookOn;
extern SF_UINT64 const sfHookInstructionCount;
extern SF_UINT64 const sfHookReturnCode;
extern SF_UINT64 const sfReferenceCount;
>>>>>>> 25474343

// 128-bit
extern SF_UINT128 const sfEmailHash;

// 160-bit (common)
extern SF_UINT160 const sfTakerPaysCurrency;
extern SF_UINT160 const sfTakerPaysIssuer;
extern SF_UINT160 const sfTakerGetsCurrency;
extern SF_UINT160 const sfTakerGetsIssuer;

// 256-bit (common)
<<<<<<< HEAD
extern SF_HASH256 const sfLedgerHash;
extern SF_HASH256 const sfParentHash;
extern SF_HASH256 const sfTransactionHash;
extern SF_HASH256 const sfAccountHash;
extern SF_HASH256 const sfPreviousTxnID;
extern SF_HASH256 const sfLedgerIndex;
extern SF_HASH256 const sfWalletLocator;
extern SF_HASH256 const sfRootIndex;
extern SF_HASH256 const sfAccountTxnID;
extern SF_HASH256 const sfTokenID;
extern SF_HASH256 const sfEmitParentTxnID;
extern SF_HASH256 const sfEmitNonce;
extern SF_HASH256 const sfEmitHookHash;

// 256-bit (uncommon)
extern SF_HASH256 const sfBookDirectory;
extern SF_HASH256 const sfInvoiceID;
extern SF_HASH256 const sfNickname;
extern SF_HASH256 const sfAmendment;
extern SF_HASH256 const sfDigest;
extern SF_HASH256 const sfChannel;
extern SF_HASH256 const sfConsensusHash;
extern SF_HASH256 const sfCheckID;
extern SF_HASH256 const sfValidatedHash;
extern SF_HASH256 const sfPreviousPageMin;
extern SF_HASH256 const sfNextPageMin;
extern SF_HASH256 const sfBuyOffer;
extern SF_HASH256 const sfSellOffer;
extern SF_HASH256 const sfHookStateKey;
extern SF_HASH256 const sfHookHash;
extern SF_HASH256 const sfHookNamespace;
extern SF_HASH256 const sfHookSetTxnID;
=======
extern SF_UINT256 const sfLedgerHash;
extern SF_UINT256 const sfParentHash;
extern SF_UINT256 const sfTransactionHash;
extern SF_UINT256 const sfAccountHash;
extern SF_UINT256 const sfPreviousTxnID;
extern SF_UINT256 const sfLedgerIndex;
extern SF_UINT256 const sfWalletLocator;
extern SF_UINT256 const sfRootIndex;
extern SF_UINT256 const sfAccountTxnID;
extern SF_UINT256 const sfNFTokenID;
extern SF_UINT256 const sfEmitParentTxnID;
extern SF_UINT256 const sfEmitNonce;
extern SF_UINT256 const sfEmitHookHash;

// 256-bit (uncommon)
extern SF_UINT256 const sfBookDirectory;
extern SF_UINT256 const sfInvoiceID;
extern SF_UINT256 const sfNickname;
extern SF_UINT256 const sfAmendment;
extern SF_UINT256 const sfDigest;
extern SF_UINT256 const sfChannel;
extern SF_UINT256 const sfConsensusHash;
extern SF_UINT256 const sfCheckID;
extern SF_UINT256 const sfValidatedHash;
extern SF_UINT256 const sfPreviousPageMin;
extern SF_UINT256 const sfNextPageMin;
extern SF_UINT256 const sfNFTokenBuyOffer;
extern SF_UINT256 const sfNFTokenSellOffer;
extern SF_UINT256 const sfHookStateKey;
extern SF_UINT256 const sfHookHash;
extern SF_UINT256 const sfHookNamespace;
extern SF_UINT256 const sfHookSetTxnID;
>>>>>>> 25474343

// currency amount (common)
extern SF_AMOUNT const sfAmount;
extern SF_AMOUNT const sfBalance;
extern SF_AMOUNT const sfLimitAmount;
extern SF_AMOUNT const sfTakerPays;
extern SF_AMOUNT const sfTakerGets;
extern SF_AMOUNT const sfLowLimit;
extern SF_AMOUNT const sfHighLimit;
extern SF_AMOUNT const sfFee;
extern SF_AMOUNT const sfSendMax;
extern SF_AMOUNT const sfDeliverMin;

// currency amount (uncommon)
extern SF_AMOUNT const sfMinimumOffer;
extern SF_AMOUNT const sfRippleEscrow;
extern SF_AMOUNT const sfDeliveredAmount;
<<<<<<< HEAD
extern SF_AMOUNT const sfBrokerFee;
extern SF_AMOUNT const sfHookCallbackFee;
=======
extern SF_AMOUNT const sfNFTokenBrokerFee;
>>>>>>> 25474343

// variable length (common)
extern SF_VL const sfPublicKey;
extern SF_VL const sfMessageKey;
extern SF_VL const sfSigningPubKey;
extern SF_VL const sfTxnSignature;
extern SF_VL const sfURI;
extern SF_VL const sfSignature;
extern SF_VL const sfDomain;
extern SF_VL const sfFundCode;
extern SF_VL const sfRemoveCode;
extern SF_VL const sfExpireCode;
extern SF_VL const sfCreateCode;
extern SF_VL const sfMemoType;
extern SF_VL const sfMemoData;
extern SF_VL const sfMemoFormat;

// variable length (uncommon)
extern SF_VL const sfFulfillment;
extern SF_VL const sfCondition;
extern SF_VL const sfMasterSignature;
extern SF_VL const sfUNLModifyValidator;
extern SF_VL const sfValidatorToDisable;
extern SF_VL const sfValidatorToReEnable;
extern SF_VL const sfHookStateData;
extern SF_VL const sfHookReturnString;
extern SF_VL const sfHookParameterName;
extern SF_VL const sfHookParameterValue;

// account
extern SF_ACCOUNT const sfAccount;
extern SF_ACCOUNT const sfOwner;
extern SF_ACCOUNT const sfDestination;
extern SF_ACCOUNT const sfIssuer;
extern SF_ACCOUNT const sfAuthorize;
extern SF_ACCOUNT const sfUnauthorize;
extern SF_ACCOUNT const sfRegularKey;
<<<<<<< HEAD
=======
extern SF_ACCOUNT const sfNFTokenMinter;
>>>>>>> 25474343
extern SF_ACCOUNT const sfEmitCallback;

// account (uncommon)
extern SF_ACCOUNT const sfHookAccount;
<<<<<<< HEAD
extern SF_ACCOUNT const sfMinter;
=======
>>>>>>> 25474343

// path set
extern SField const sfPaths;

// vector of 256-bit
extern SF_VECTOR256 const sfIndexes;
extern SF_VECTOR256 const sfHashes;
extern SF_VECTOR256 const sfAmendments;
<<<<<<< HEAD
extern SF_VECTOR256 const sfTokenOffers;
extern SF_VECTOR256 const sfHookNamespaces;
=======
extern SF_VECTOR256 const sfNFTokenOffers;
>>>>>>> 25474343

// inner object
// OBJECT/1 is reserved for end of object
extern SField const sfTransactionMetaData;
extern SField const sfCreatedNode;
extern SField const sfDeletedNode;
extern SField const sfModifiedNode;
extern SField const sfPreviousFields;
extern SField const sfFinalFields;
extern SField const sfNewFields;
extern SField const sfTemplateEntry;
extern SField const sfMemo;
extern SField const sfSignerEntry;
<<<<<<< HEAD
extern SField const sfNonFungibleToken;
=======
extern SField const sfNFToken;
extern SField const sfEmitDetails;
extern SField const sfHook;
>>>>>>> 25474343

extern SField const sfSigner;
extern SField const sfMajority;
extern SField const sfDisabledValidator;
extern SField const sfEmittedTxn;
<<<<<<< HEAD
extern SField const sfHook;
=======
extern SField const sfHookExecution;
>>>>>>> 25474343
extern SField const sfHookDefinition;
extern SField const sfHookParameter;
extern SField const sfHookGrant;

// array of objects (common)
// ARRAY/1 is reserved for end of array
// extern SField const sfSigningAccounts;  // Never been used.
extern SField const sfSigners;
extern SField const sfSignerEntries;
extern SField const sfTemplate;
extern SField const sfNecessary;
extern SField const sfSufficient;
extern SField const sfAffectedNodes;
extern SField const sfMemos;
extern SField const sfNFTokens;
extern SField const sfHooks;

// array of objects (uncommon)
extern SField const sfMajorities;
extern SField const sfDisabledValidators;
<<<<<<< HEAD
extern SField const sfEmitDetails;
extern SField const sfHookExecutions;
extern SField const sfHookExecution;
extern SField const sfHookParameters;
extern SField const sfHooks;
extern SField const sfHookGrants;
extern SField const sfNonFungibleTokens;
=======
extern SField const sfHookExecutions;
extern SField const sfHookParameters;
extern SField const sfHookGrants;
>>>>>>> 25474343

//------------------------------------------------------------------------------

}  // namespace ripple

#endif<|MERGE_RESOLUTION|>--- conflicted
+++ resolved
@@ -153,8 +153,7 @@
         const char* fn,
         int meta = sMD_Default,
         IsSigning signing = IsSigning::yes);
-    explicit SField(private_access_tag_t, int fc) = delete;
-    explicit SField(private_access_tag_t, int fc, bool);
+    explicit SField(private_access_tag_t, int fc);
 
     static const SField&
     getField(int fieldCode);
@@ -310,17 +309,10 @@
 using SF_UINT32 = TypedField<STInteger<std::uint32_t>>;
 using SF_UINT64 = TypedField<STInteger<std::uint64_t>>;
 using SF_UINT96 = TypedField<STBitString<96>>;
-<<<<<<< HEAD
-using SF_HASH128 = TypedField<STBitString<128>>;
-using SF_HASH160 = TypedField<STBitString<160>>;
-using SF_UINT192 = TypedField<STBitString<192>>;
-using SF_HASH256 = TypedField<STBitString<256>>;
-=======
 using SF_UINT128 = TypedField<STBitString<128>>;
 using SF_UINT160 = TypedField<STBitString<160>>;
 using SF_UINT192 = TypedField<STBitString<192>>;
 using SF_UINT256 = TypedField<STBitString<256>>;
->>>>>>> 25474343
 using SF_UINT384 = TypedField<STBitString<384>>;
 using SF_UINT512 = TypedField<STBitString<512>>;
 
@@ -403,19 +395,11 @@
 extern SF_UINT32 const sfSettleDelay;
 extern SF_UINT32 const sfTicketCount;
 extern SF_UINT32 const sfTicketSequence;
-<<<<<<< HEAD
-extern SF_UINT32 const sfHookStateCount;
-extern SF_UINT32 const sfEmitGeneration;
-extern SF_UINT32 const sfTokenTaxon;
-extern SF_UINT32 const sfMintedTokens;
-extern SF_UINT32 const sfBurnedTokens;
-=======
 extern SF_UINT32 const sfNFTokenTaxon;
 extern SF_UINT32 const sfMintedNFTokens;
 extern SF_UINT32 const sfBurnedNFTokens;
 extern SF_UINT32 const sfHookStateCount;
 extern SF_UINT32 const sfEmitGeneration;
->>>>>>> 25474343
 
 // 64-bit integers (common)
 extern SF_UINT64 const sfIndexNext;
@@ -429,23 +413,14 @@
 extern SF_UINT64 const sfDestinationNode;
 extern SF_UINT64 const sfCookie;
 extern SF_UINT64 const sfServerVersion;
-<<<<<<< HEAD
-extern SF_UINT64 const sfHookOn;
-extern SF_UINT64 const sfHookInstructionCount;
 extern SF_UINT64 const sfEmitBurden;
-extern SF_UINT64 const sfHookReturnCode;
-extern SF_UINT64 const sfReferenceCount;
-extern SF_UINT64 const sfOfferNode;
-=======
 extern SF_UINT64 const sfNFTokenOfferNode;
-extern SF_UINT64 const sfEmitBurden;
 
 // 64-bit integers (uncommon)
 extern SF_UINT64 const sfHookOn;
 extern SF_UINT64 const sfHookInstructionCount;
 extern SF_UINT64 const sfHookReturnCode;
 extern SF_UINT64 const sfReferenceCount;
->>>>>>> 25474343
 
 // 128-bit
 extern SF_UINT128 const sfEmailHash;
@@ -457,40 +432,6 @@
 extern SF_UINT160 const sfTakerGetsIssuer;
 
 // 256-bit (common)
-<<<<<<< HEAD
-extern SF_HASH256 const sfLedgerHash;
-extern SF_HASH256 const sfParentHash;
-extern SF_HASH256 const sfTransactionHash;
-extern SF_HASH256 const sfAccountHash;
-extern SF_HASH256 const sfPreviousTxnID;
-extern SF_HASH256 const sfLedgerIndex;
-extern SF_HASH256 const sfWalletLocator;
-extern SF_HASH256 const sfRootIndex;
-extern SF_HASH256 const sfAccountTxnID;
-extern SF_HASH256 const sfTokenID;
-extern SF_HASH256 const sfEmitParentTxnID;
-extern SF_HASH256 const sfEmitNonce;
-extern SF_HASH256 const sfEmitHookHash;
-
-// 256-bit (uncommon)
-extern SF_HASH256 const sfBookDirectory;
-extern SF_HASH256 const sfInvoiceID;
-extern SF_HASH256 const sfNickname;
-extern SF_HASH256 const sfAmendment;
-extern SF_HASH256 const sfDigest;
-extern SF_HASH256 const sfChannel;
-extern SF_HASH256 const sfConsensusHash;
-extern SF_HASH256 const sfCheckID;
-extern SF_HASH256 const sfValidatedHash;
-extern SF_HASH256 const sfPreviousPageMin;
-extern SF_HASH256 const sfNextPageMin;
-extern SF_HASH256 const sfBuyOffer;
-extern SF_HASH256 const sfSellOffer;
-extern SF_HASH256 const sfHookStateKey;
-extern SF_HASH256 const sfHookHash;
-extern SF_HASH256 const sfHookNamespace;
-extern SF_HASH256 const sfHookSetTxnID;
-=======
 extern SF_UINT256 const sfLedgerHash;
 extern SF_UINT256 const sfParentHash;
 extern SF_UINT256 const sfTransactionHash;
@@ -523,7 +464,6 @@
 extern SF_UINT256 const sfHookHash;
 extern SF_UINT256 const sfHookNamespace;
 extern SF_UINT256 const sfHookSetTxnID;
->>>>>>> 25474343
 
 // currency amount (common)
 extern SF_AMOUNT const sfAmount;
@@ -541,12 +481,8 @@
 extern SF_AMOUNT const sfMinimumOffer;
 extern SF_AMOUNT const sfRippleEscrow;
 extern SF_AMOUNT const sfDeliveredAmount;
-<<<<<<< HEAD
-extern SF_AMOUNT const sfBrokerFee;
+extern SF_AMOUNT const sfNFTokenBrokerFee;
 extern SF_AMOUNT const sfHookCallbackFee;
-=======
-extern SF_AMOUNT const sfNFTokenBrokerFee;
->>>>>>> 25474343
 
 // variable length (common)
 extern SF_VL const sfPublicKey;
@@ -584,18 +520,12 @@
 extern SF_ACCOUNT const sfAuthorize;
 extern SF_ACCOUNT const sfUnauthorize;
 extern SF_ACCOUNT const sfRegularKey;
-<<<<<<< HEAD
-=======
 extern SF_ACCOUNT const sfNFTokenMinter;
->>>>>>> 25474343
 extern SF_ACCOUNT const sfEmitCallback;
 
 // account (uncommon)
 extern SF_ACCOUNT const sfHookAccount;
-<<<<<<< HEAD
 extern SF_ACCOUNT const sfMinter;
-=======
->>>>>>> 25474343
 
 // path set
 extern SField const sfPaths;
@@ -604,12 +534,8 @@
 extern SF_VECTOR256 const sfIndexes;
 extern SF_VECTOR256 const sfHashes;
 extern SF_VECTOR256 const sfAmendments;
-<<<<<<< HEAD
-extern SF_VECTOR256 const sfTokenOffers;
+extern SF_VECTOR256 const sfNFTokenOffers;
 extern SF_VECTOR256 const sfHookNamespaces;
-=======
-extern SF_VECTOR256 const sfNFTokenOffers;
->>>>>>> 25474343
 
 // inner object
 // OBJECT/1 is reserved for end of object
@@ -623,23 +549,15 @@
 extern SField const sfTemplateEntry;
 extern SField const sfMemo;
 extern SField const sfSignerEntry;
-<<<<<<< HEAD
-extern SField const sfNonFungibleToken;
-=======
 extern SField const sfNFToken;
 extern SField const sfEmitDetails;
 extern SField const sfHook;
->>>>>>> 25474343
 
 extern SField const sfSigner;
 extern SField const sfMajority;
 extern SField const sfDisabledValidator;
 extern SField const sfEmittedTxn;
-<<<<<<< HEAD
-extern SField const sfHook;
-=======
 extern SField const sfHookExecution;
->>>>>>> 25474343
 extern SField const sfHookDefinition;
 extern SField const sfHookParameter;
 extern SField const sfHookGrant;
@@ -660,19 +578,11 @@
 // array of objects (uncommon)
 extern SField const sfMajorities;
 extern SField const sfDisabledValidators;
-<<<<<<< HEAD
-extern SField const sfEmitDetails;
 extern SField const sfHookExecutions;
 extern SField const sfHookExecution;
 extern SField const sfHookParameters;
 extern SField const sfHooks;
 extern SField const sfHookGrants;
-extern SField const sfNonFungibleTokens;
-=======
-extern SField const sfHookExecutions;
-extern SField const sfHookParameters;
-extern SField const sfHookGrants;
->>>>>>> 25474343
 
 //------------------------------------------------------------------------------
 
