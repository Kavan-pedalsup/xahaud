--- conflicted
+++ resolved
@@ -461,11 +461,8 @@
 extern SF_UINT256 const sfEmitParentTxnID;
 extern SF_UINT256 const sfEmitNonce;
 extern SF_UINT256 const sfEmitHookHash;
-<<<<<<< HEAD
+extern SF_UINT256 const sfObjectID;
 extern SF_UINT256 const sfAMMID;
-=======
-extern SF_UINT256 const sfObjectID;
->>>>>>> c30b73db
 
 // 256-bit (uncommon)
 extern SF_UINT256 const sfBookDirectory;
