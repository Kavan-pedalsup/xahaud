//------------------------------------------------------------------------------
/*
    This file is part of rippled: https://github.com/ripple/rippled
    Copyright (c) 2012, 2013 Ripple Labs Inc.

    Permission to use, copy, modify, and/or distribute this software for any
    purpose  with  or without fee is hereby granted, provided that the above
    copyright notice and this permission notice appear in all copies.

    THE  SOFTWARE IS PROVIDED "AS IS" AND THE AUTHOR DISCLAIMS ALL WARRANTIES
    WITH  REGARD  TO  THIS  SOFTWARE  INCLUDING  ALL  IMPLIED  WARRANTIES  OF
    MERCHANTABILITY  AND  FITNESS. IN NO EVENT SHALL THE AUTHOR BE LIABLE FOR
    ANY  SPECIAL ,  DIRECT, INDIRECT, OR CONSEQUENTIAL DAMAGES OR ANY DAMAGES
    WHATSOEVER  RESULTING  FROM  LOSS  OF USE, DATA OR PROFITS, WHETHER IN AN
    ACTION  OF  CONTRACT, NEGLIGENCE OR OTHER TORTIOUS ACTION, ARISING OUT OF
    OR IN CONNECTION WITH THE USE OR PERFORMANCE OF THIS SOFTWARE.
*/
//==============================================================================

#include <ripple/app/hook/Enum.h>
#include <ripple/app/hook/applyHook.h>
#include <ripple/app/main/Application.h>
#include <ripple/app/misc/HashRouter.h>
#include <ripple/app/misc/LoadFeeTrack.h>
#include <ripple/app/tx/apply.h>
#include <ripple/app/tx/impl/SignerEntries.h>
#include <ripple/app/tx/impl/Transactor.h>
#include <ripple/app/tx/impl/details/NFTokenUtils.h>
#include <ripple/basics/Log.h>
#include <ripple/basics/contract.h>
#include <ripple/core/Config.h>
#include <ripple/json/to_string.h>
#include <ripple/ledger/PaymentSandbox.h>
#include <ripple/ledger/View.h>
#include <ripple/ledger/detail/ApplyViewBase.h>
#include <ripple/protocol/Feature.h>
#include <ripple/protocol/Indexes.h>
#include <ripple/protocol/Protocol.h>
#include <ripple/protocol/STAccount.h>
#include <ripple/protocol/UintTypes.h>
#include <limits>
#include <set>

namespace ripple {

/** Performs early sanity checks on the txid */
NotTEC
preflight0(PreflightContext const& ctx)
{
    if (ctx.tx.isFieldPresent(sfEmitDetails) || isPseudoTx(ctx.tx))
    {
        // all emitted and pseudo transactions are free to pass, do not need
        // network id
    }
    else
    {
        uint32_t nodeNID = ctx.app.config().NETWORK_ID;
        std::optional<uint32_t> txNID = ctx.tx[~sfNetworkID];

        if (nodeNID <= 1024)
        {
            // legacy networks have ids less than 1024, these networks cannot
            // specify NetworkID in txn
            if (txNID)
                return telNETWORK_ID_MAKES_TX_NON_CANONICAL;
        }
        else
        {
            // new networks both require the field to be present and require it
            // to match
            if (!txNID)
                return telREQUIRES_NETWORK_ID;

            if (*txNID != nodeNID)
                return telWRONG_NETWORK;
        }
    }

    auto const txID = ctx.tx.getTransactionID();

    if (txID == beast::zero)
    {
        JLOG(ctx.j.warn())
            << "applyTransaction: transaction id may not be zero";
        return temINVALID;
    }

    return tesSUCCESS;
}

/** Performs early sanity checks on the account and fee fields */
NotTEC
preflight1(PreflightContext const& ctx)
{
    // This is inappropriate in preflight0, because only Change transactions
    // skip this function, and those do not allow an sfTicketSequence field.
    if (ctx.tx.isFieldPresent(sfTicketSequence) &&
        !ctx.rules.enabled(featureTicketBatch))
    {
        return temMALFORMED;
    }

    auto const ret = preflight0(ctx);
    if (!isTesSuccess(ret))
        return ret;

    auto const id = ctx.tx.getAccountID(sfAccount);
    if (id == beast::zero)
    {
        JLOG(ctx.j.warn()) << "preflight1: bad account id";
        return temBAD_SRC_ACCOUNT;
    }

    // No point in going any further if the transaction fee is malformed.
    auto const fee = ctx.tx.getFieldAmount(sfFee);
    if (!fee.native() || fee.negative() || !isLegalAmount(fee.xrp()))
    {
        JLOG(ctx.j.debug()) << "preflight1: invalid fee";
        return temBAD_FEE;
    }

    // if a hook emitted this transaction we bypass signature checks
    // there is a bar to circularing emitted transactions on the network
    // in their prevalidated form so this is safe
    if (ctx.rules.enabled(featureHooks) && hook::isEmittedTxn(ctx.tx))
    {
        if ((ctx.app.getHashRouter().getFlags(ctx.tx.getTransactionID()) &
             SF_EMITTED) ||
            (ctx.flags & tapPREFLIGHT_EMIT))
        {
            if (ctx.tx.getSeqProxy().isTicket() &&
                ctx.tx.isFieldPresent(sfAccountTxnID))
                return temINVALID;

            return tesSUCCESS;
        }
        else
        {
            // If somehow we end up attempting to apply a transaction that
            // wasn't placed via the emission directory then we will do a local
            // failure. We don't want to broadcast this failure, rather we want
            // to catch up to the network. We also don't want to fail this
            // transaction because somehow it might end up being locally
            // produced. It's assumed this can only happen due to some strange
            // state in the local instance.
            return telNON_LOCAL_EMITTED_TXN;
        }
    }

    auto const spk = ctx.tx.getSigningPubKey();

    if (!spk.empty() && !publicKeyType(makeSlice(spk)))
    {
        JLOG(ctx.j.debug()) << "preflight1: invalid signing key";
        return temBAD_SIGNATURE;
    }

    // An AccountTxnID field constrains transaction ordering more than the
    // Sequence field.  Tickets, on the other hand, reduce ordering
    // constraints.  Because Tickets and AccountTxnID work against one
    // another the combination is unsupported and treated as malformed.
    //
    // We return temINVALID for such transactions.
    if (ctx.tx.getSeqProxy().isTicket() &&
        ctx.tx.isFieldPresent(sfAccountTxnID))
        return temINVALID;

    return tesSUCCESS;
}

/** Checks whether the signature appears valid */
NotTEC
preflight2(PreflightContext const& ctx)
{
    auto const sigValid = checkValidity(
        ctx.app.getHashRouter(),
        ctx.tx,
        ctx.rules,
        ctx.app.config(),
        ctx.flags);
    if (sigValid.first == Validity::SigBad)
    {
        JLOG(ctx.j.debug()) << "preflight2: bad signature. " << sigValid.second;
        return temINVALID;
    }
    return tesSUCCESS;
}

//------------------------------------------------------------------------------

PreflightContext::PreflightContext(
    Application& app_,
    STTx const& tx_,
    Rules const& rules_,
    ApplyFlags flags_,
    beast::Journal j_)
    : app(app_), tx(tx_), rules(rules_), flags(flags_), j(j_)
{
}

//------------------------------------------------------------------------------

Transactor::Transactor(ApplyContext& ctx)
    : ctx_(ctx), j_(ctx.journal), account_(ctx.tx.getAccountID(sfAccount))
{
}

// RH NOTE: this only computes one chain at a time, so if there is a receiving
// side to a txn then it must seperately be computed by a second call here
XRPAmount
Transactor::calculateHookChainFee(
    ReadView const& view,
    STTx const& tx,
    Keylet const& hookKeylet,
    bool collectCallsOnly)
{
    std::shared_ptr<SLE const> hookSLE = view.read(hookKeylet);
    if (!hookSLE)
        return XRPAmount{0};

    XRPAmount fee{0};

    auto const& hooks = hookSLE->getFieldArray(sfHooks);

    for (auto const& hookObj : hooks)
    {
        if (!hookObj.isFieldPresent(sfHookHash))  // skip blanks
            continue;

        uint256 const& hash = hookObj.getFieldH256(sfHookHash);

        std::shared_ptr<SLE const> hookDef =
            view.read(keylet::hookDefinition(hash));

        // this is an edge case that happens when a hook is deleted and executed
        // at the same ledger the fee calculation for it can no longer occur
        if (!hookDef)
        {
            printf("calculateHookChainFee edge case\n");
            continue;
        }

        // check if the hook can fire
        uint256 hookOn =
            (hookObj.isFieldPresent(sfHookOn)
                 ? hookObj.getFieldH256(sfHookOn)
                 : hookDef->getFieldH256(sfHookOn));

        uint32_t flags = 0;
        if (hookObj.isFieldPresent(sfFlags))
            flags = hookObj.getFieldU32(sfFlags);
        else
            flags = hookDef->getFieldU32(sfFlags);

        if (hook::canHook(tx.getTxnType(), hookOn) &&
            (!collectCallsOnly || (flags & hook::hsfCOLLECT)))
        {
            XRPAmount const toAdd{hookDef->getFieldAmount(sfFee).xrp().drops()};

            // this overflow should never happen, if somehow it does
            // fee is set to the largest possible valid xrp value to force
            // fail the transaction
            if (fee + toAdd < fee)
                fee = XRPAmount{INITIAL_XRP.drops()};
            else
                fee += toAdd;
        }
    }

    return fee;
}

XRPAmount
Transactor::calculateBaseFee(ReadView const& view, STTx const& tx)
{
    // Returns the fee in fee units.

    // The computation has two parts:
    //  * The base fee, which is the same for most transactions.
    //  * The additional cost of each multisignature on the transaction.
    XRPAmount baseFee = view.fees().base;

    if (tx.getFieldU16(sfTransactionType) == ttIMPORT)
    {
        XRPAmount const importFee = baseFee * 10;
        if (importFee > baseFee)
            baseFee = importFee;
    }

    // Each signer adds one more baseFee to the minimum required fee
    // for the transaction.
    std::size_t const signerCount =
        tx.isFieldPresent(sfSigners) ? tx.getFieldArray(sfSigners).size() : 0;

    XRPAmount hookExecutionFee{0};
    uint64_t burden{1};
    if (view.rules().enabled(featureHooks))
    {
        // if this is a "cleanup" txn we regard it as already paid up
        if (tx.getFieldU16(sfTransactionType) == ttEMIT_FAILURE)
            return XRPAmount{0};

        // if the txn is an emitted txn then we add the callback fee
        // if the txn is NOT an emitted txn then we process the sending
        // account's hook chain
        if (tx.isFieldPresent(sfEmitDetails))
        {
            STObject const& emitDetails = const_cast<ripple::STTx&>(tx)
                                              .getField(sfEmitDetails)
                                              .downcast<STObject>();

            uint256 const& callbackHookHash =
                emitDetails.getFieldH256(sfEmitHookHash);

            std::shared_ptr<SLE const> hookDef =
                view.read(keylet::hookDefinition(callbackHookHash));

            if (hookDef && hookDef->isFieldPresent(sfHookCallbackFee))
            {
                XRPAmount const toAdd{
                    hookDef->getFieldAmount(sfHookCallbackFee).xrp().drops()};

                // this overflow should never happen, if somehow it does
                // fee is set to the largest possible valid xrp value to force
                // fail the transaction
                if (hookExecutionFee + toAdd < hookExecutionFee)
                    hookExecutionFee = XRPAmount{INITIAL_XRP.drops()};
                else
                    hookExecutionFee += toAdd;
            }

            assert(emitDetails.isFieldPresent(sfEmitBurden));

            burden = emitDetails.getFieldU64(sfEmitBurden);
        }
        else
            hookExecutionFee += calculateHookChainFee(
                view, tx, keylet::hook(tx.getAccountID(sfAccount)));

        // find any additional stakeholders whose hooks will be executed and
        // charged to this transaction
        std::vector<std::pair<AccountID, bool>> tsh =
            hook::getTransactionalStakeHolders(tx, view);

        for (auto& [tshAcc, canRollback] : tsh)
            if (canRollback)
                hookExecutionFee +=
                    calculateHookChainFee(view, tx, keylet::hook(tshAcc));
    }

    XRPAmount accumulator = baseFee;

    if (view.rules().enabled(featureHooks) &&
        view.rules().enabled(fixXahauV1) && tx.isFieldPresent(sfHookParameters))
    {
        uint64_t paramBytes = 0;
        auto const& params = tx.getFieldArray(sfHookParameters);
        for (auto const& param : params)
        {
            paramBytes += (param.isFieldPresent(sfHookParameterName)
                               ? param.getFieldVL(sfHookParameterName).size()
                               : 0) +
                (param.isFieldPresent(sfHookParameterValue)
                     ? param.getFieldVL(sfHookParameterValue).size()
                     : 0);
        }
        accumulator += XRPAmount{static_cast<XRPAmount>(paramBytes)};
    }

    // fee based on memos, 1 drop per byte
    if (tx.isFieldPresent(sfMemos))
    {
        auto const& memos = tx.getFieldArray(sfMemos);
        for (auto const& memo : memos)
        {
            auto memoObj = dynamic_cast<STObject const*>(&memo);
            for (auto const& memoElement : *memoObj)
            {
                auto const charCount = const_cast<ripple::STBase&>(memoElement)
                                           .downcast<ripple::STBlob>()
                                           .size();

                // handle overflow (should be impossible)
                if (accumulator + charCount < accumulator)

                    return XRPAmount{INITIAL_XRP.drops()};

                accumulator += charCount;
            }
        }
    }

    // RH NOTE: hookExecutionFee = 0, burden = 1 if hooks is not enabled

    // The calculation is (baseFee * burden) + (signerCount * baseFee) +
    // hookExecutionFee + memoBytes To ensure there are no overflows or illegal
    // negatives we will do each operation with an overflow check between and if
    // there is a problem then return the highest possible fee to fail to the
    // transaction.
    do
    {
        if (accumulator * burden < accumulator)
            break;

        accumulator *= burden;

        if (accumulator + (signerCount * baseFee) < accumulator)
            break;

        accumulator += signerCount * baseFee;

        if (accumulator + hookExecutionFee < accumulator)
            break;

        accumulator += hookExecutionFee;

        return accumulator;
    } while (0);
    return XRPAmount{INITIAL_XRP.drops()};
}

XRPAmount
Transactor::minimumFee(
    Application& app,
    XRPAmount baseFee,
    Fees const& fees,
    ApplyFlags flags)
{
    return scaleFeeLoad(baseFee, app.getFeeTrack(), fees, flags & tapUNLIMITED);
}

TER
Transactor::checkFee(PreclaimContext const& ctx, XRPAmount baseFee)
{
    if (!ctx.tx[sfFee].native())
        return temBAD_FEE;

    auto const feePaid = ctx.tx[sfFee].xrp();
    if (!isLegalAmount(feePaid) || feePaid < beast::zero)
        return temBAD_FEE;

    // Only check fee is sufficient when the ledger is open.
    if (ctx.view.open() && ctx.tx.getTxnType() == ttBATCH)
    {
        XRPAmount feeDue = XRPAmount{0};
        auto const& txns = ctx.tx.getFieldArray(sfRawTransactions);
        for (std::size_t i = 0; i < txns.size(); ++i)
        {
            auto const& txn = txns[i];
            if (!txn.isFieldPresent(sfFee))
            {
                JLOG(ctx.j.warn())
                    << "Batch: sfFee missing in array entry.";
                return telINSUF_FEE_P;
            }
            auto const _fee = txn.getFieldAmount(sfFee);
            feeDue += _fee.xrp();

            // auto const tt = txn.getFieldU16(sfTransactionType);
            // auto const txtype = safe_cast<TxType>(tt);
            // auto const stx = STTx(txtype, [&txn](STObject& obj) { obj = std::move(txn); });
            // auto const _fee = Transactor::calculateBaseFee(ctx.view, stx);
            // feeDue += _fee;
        }

        if (feePaid < feeDue)
        {
            JLOG(ctx.j.trace())
                << "Insufficient fee paid: " << to_string(feePaid) << "/"
                << to_string(feeDue);
            return telINSUF_FEE_P;
        }
    }
    if (ctx.view.open() && ctx.tx.getTxnType() != ttBATCH)
    {
        auto const feeDue =
            minimumFee(ctx.app, baseFee, ctx.view.fees(), ctx.flags);

        if (feePaid < feeDue)
        {
            JLOG(ctx.j.trace())
                << "Insufficient fee paid: " << to_string(feePaid) << "/"
                << to_string(feeDue);
            return telINSUF_FEE_P;
        }
    }

    if (feePaid == beast::zero)
        return tesSUCCESS;

    auto const id = ctx.tx.getAccountID(sfAccount);
    auto const sle = ctx.view.read(keylet::account(id));
    if (!sle)
    {
        if (ctx.tx.getTxnType() == ttIMPORT)
        {
            if (!ctx.tx.isFieldPresent(sfIssuer))
                return tesSUCCESS;
            else
            {
                JLOG(ctx.j.warn())
                    << "checkFee: "
                    << "Import transaction that specifies an Issuer must have "
                       "a fee and an existing account.";
            }
        }
        return terNO_ACCOUNT;
    }

    auto const balance = (*sle)[sfBalance].xrp();

    if (balance < feePaid)
    {
        JLOG(ctx.j.trace()) << "Insufficient balance:"
                            << " balance=" << to_string(balance)
                            << " paid=" << to_string(feePaid);

        if ((balance > beast::zero) && !ctx.view.open())
        {
            // Closed ledger, non-zero balance, less than fee
            return tecINSUFF_FEE;
        }

        return terINSUF_FEE_B;
    }

    return tesSUCCESS;
}

TER
Transactor::payFee()
{
    auto const feePaid = ctx_.tx[sfFee].xrp();

    auto const sle = view().peek(keylet::account(account_));
    // RH NOTE: we don't need to check for ttIMPORT here because this function
    // is skipped if the sle doesn't exist
    if (!sle)
        return tefINTERNAL;

    // Deduct the fee, so it's not available during the transaction.
    // Will only write the account back if the transaction succeeds.

    mSourceBalance -= feePaid;
    sle->setFieldAmount(sfBalance, mSourceBalance);

    // VFALCO Should we call view().rawDestroyXRP() here as well?

    return tesSUCCESS;
}

NotTEC
Transactor::checkSeqProxy(
    ReadView const& view,
    STTx const& tx,
    beast::Journal j)
{
    auto const id = tx.getAccountID(sfAccount);

    auto const sle = view.read(keylet::account(id));

    SeqProxy const t_seqProx = tx.getSeqProxy();
    if (!sle)
    {
        if (view.rules().enabled(featureImport) &&
            tx.getTxnType() == ttIMPORT && t_seqProx.isSeq() &&
            tx[sfSequence] == 0)
        {
            JLOG(j.trace())
                << "applyTransaction: allowing first Import txn with seq=0 "
                << toBase58(id);
            return tesSUCCESS;
        }

        JLOG(j.trace())
            << "applyTransaction: delay: source account does not exist "
            << toBase58(id);
        return terNO_ACCOUNT;
    }

    SeqProxy const a_seq = SeqProxy::sequence((*sle)[sfSequence]);

    // pass all emitted tx provided their seq is 0
    if (view.rules().enabled(featureHooks) && hook::isEmittedTxn(tx))
    {
        // this is more strictly enforced in the emit() hook api
        // here this is only acting as a sanity check in case of bugs
        if (!tx.isFieldPresent(sfFirstLedgerSequence))
            return tefINTERNAL;
        return tesSUCCESS;
    }

    // reserved for emitted tx only at this time
    if (tx.isFieldPresent(sfFirstLedgerSequence))
        return tefINTERNAL;

    if (t_seqProx.isSeq())
    {
        if (tx.isFieldPresent(sfTicketSequence) &&
            view.rules().enabled(featureTicketBatch))
        {
            JLOG(j.trace()) << "applyTransaction: has both a TicketSequence "
                               "and a non-zero Sequence number";
            return temSEQ_AND_TICKET;
        }
        if (t_seqProx != a_seq)
        {
            if (a_seq < t_seqProx)
            {
                JLOG(j.trace())
                    << "applyTransaction: has future sequence number "
                    << "a_seq=" << a_seq << " t_seq=" << t_seqProx;
                return terPRE_SEQ;
            }
            // It's an already-used sequence number.
            JLOG(j.trace()) << "applyTransaction: has past sequence number "
                            << "a_seq=" << a_seq << " t_seq=" << t_seqProx;
            return tefPAST_SEQ;
        }
    }
    else if (t_seqProx.isTicket())
    {
        // Bypass the type comparison. Apples and oranges.
        if (a_seq.value() <= t_seqProx.value())
        {
            // If the Ticket number is greater than or equal to the
            // account sequence there's the possibility that the
            // transaction to create the Ticket has not hit the ledger
            // yet.  Allow a retry.
            JLOG(j.trace()) << "applyTransaction: has future ticket id "
                            << "a_seq=" << a_seq << " t_seq=" << t_seqProx;
            return terPRE_TICKET;
        }

        // Transaction can never succeed if the Ticket is not in the ledger.
        if (!view.exists(keylet::ticket(id, t_seqProx)))
        {
            JLOG(j.trace())
                << "applyTransaction: ticket already used or never created "
                << "a_seq=" << a_seq << " t_seq=" << t_seqProx;
            return tefNO_TICKET;
        }
    }

    return tesSUCCESS;
}

NotTEC
Transactor::checkPriorTxAndLastLedger(PreclaimContext const& ctx)
{
    auto const id = ctx.tx.getAccountID(sfAccount);

    auto const sle = ctx.view.read(keylet::account(id));

    bool const isFirstImport = !sle &&
        ctx.view.rules().enabled(featureImport) &&
        ctx.tx.getTxnType() == ttIMPORT && !ctx.tx.isFieldPresent(sfIssuer);

    if (!sle && !isFirstImport)
    {
        JLOG(ctx.j.trace())
            << "applyTransaction: delay: source account does not exist "
            << toBase58(id);
        return terNO_ACCOUNT;
    }

    if (ctx.tx.isFieldPresent(sfAccountTxnID))
    {
        if (isFirstImport ||
            sle->getFieldH256(sfAccountTxnID) !=
                ctx.tx.getFieldH256(sfAccountTxnID))
            return tefWRONG_PRIOR;
    }

    if (ctx.tx.isFieldPresent(sfLastLedgerSequence) &&
        (ctx.view.seq() > ctx.tx.getFieldU32(sfLastLedgerSequence)))
        return tefMAX_LEDGER;

    if (ctx.view.txExists(ctx.tx.getTransactionID()))
        return tefALREADY;

    if (hook::isEmittedTxn(ctx.tx) && ctx.view.rules().enabled(featureHooks) &&
        ctx.view.rules().enabled(fixXahauV2))
    {
        // check if the emitted txn exists on ledger and is in the emission
        // directory if not that's a re-apply so discard
        auto const kl = keylet::emittedTxn(ctx.tx.getTransactionID());
        auto const sleE = ctx.view.read(kl);
        if (!sleE)
            return tefNONDIR_EMIT;

        // lookup the page
        uint64_t const page = sleE->getFieldU64(sfOwnerNode);
        auto node = ctx.view.read(keylet::page(keylet::emittedDir(), page));

        if (!node)
        {
            JLOG(ctx.j.warn())
                << "applyTransaction: orphaned emitted txn detected. keylet="
                << to_string(kl.key);

            // RH TODO: work out how to safely delete the object
            return tefNONDIR_EMIT;
        }

        auto entries = node->getFieldV256(sfIndexes);
        auto it = std::find(entries.begin(), entries.end(), kl.key);
        if (entries.end() == it)
        {
            JLOG(ctx.j.warn()) << "applyTransaction: orphaned emitted txn "
                                  "detected (2). keylet="
                               << to_string(kl.key);

            // RH TODO: work out how to safely delete the object
            return tefNONDIR_EMIT;
        }
    }

    return tesSUCCESS;
}

TER
Transactor::consumeSeqProxy(SLE::pointer const& sleAccount)
{
    assert(sleAccount);

    // do not update sequence of sfAccountTxnID for emitted tx
    if (ctx_.isEmittedTxn())
        return tesSUCCESS;

    SeqProxy const seqProx = ctx_.tx.getSeqProxy();
    if (seqProx.isSeq())
    {
        // Note that if this transaction is a TicketCreate, then
        // the transaction will modify the account root sfSequence
        // yet again.
        sleAccount->setFieldU32(sfSequence, seqProx.value() + 1);
        return tesSUCCESS;
    }
    return ticketDelete(
        view(), account_, getTicketIndex(account_, seqProx), j_);
}

// Remove a single Ticket from the ledger.
TER
Transactor::ticketDelete(
    ApplyView& view,
    AccountID const& account,
    uint256 const& ticketIndex,
    beast::Journal j)
{
    // Delete the Ticket, adjust the account root ticket count, and
    // reduce the owner count.
    SLE::pointer const sleTicket = view.peek(keylet::ticket(ticketIndex));
    if (!sleTicket)
    {
        JLOG(j.fatal()) << "Ticket disappeared from ledger.";
        return tefBAD_LEDGER;
    }

    std::uint64_t const page{(*sleTicket)[sfOwnerNode]};
    if (!view.dirRemove(keylet::ownerDir(account), page, ticketIndex, true))
    {
        JLOG(j.fatal()) << "Unable to delete Ticket from owner.";
        return tefBAD_LEDGER;
    }

    // Update the account root's TicketCount.  If the ticket count drops to
    // zero remove the (optional) field.
    auto sleAccount = view.peek(keylet::account(account));
    if (!sleAccount)
    {
        JLOG(j.fatal()) << "Could not find Ticket owner account root.";
        return tefBAD_LEDGER;
    }

    if (auto ticketCount = (*sleAccount)[~sfTicketCount])
    {
        if (*ticketCount == 1)
            sleAccount->makeFieldAbsent(sfTicketCount);
        else
            ticketCount = *ticketCount - 1;
    }
    else
    {
        JLOG(j.fatal()) << "TicketCount field missing from account root.";
        return tefBAD_LEDGER;
    }

    // Update the Ticket owner's reserve.
    adjustOwnerCount(view, sleAccount, -1, j);

    // Remove Ticket from ledger.
    view.erase(sleTicket);
    return tesSUCCESS;
}

// check stuff before you bother to lock the ledger
void
Transactor::preCompute()
{
    assert(account_ != beast::zero);
}

TER
Transactor::apply()
{
    preCompute();

    auto const tt = ctx_.tx.getTxnType();
    std::cout << "tt: " << tt << "\n";
    std::cout << "id: " << ctx_.tx.getTransactionID() << "\n";
    // if (tt == ttBATCH)
    //     return doApply();

    // If the transactor requires a valid account and the transaction doesn't
    // list one, preflight will have already a flagged a failure.
    auto const sle = view().peek(keylet::account(account_));

    // sle must exist except for transactions
    // that allow zero account. (and ttIMPORT)
    assert(
        sle != nullptr || account_ == beast::zero ||
        view().rules().enabled(featureImport) &&
            ctx_.tx.getTxnType() == ttIMPORT &&
            !ctx_.tx.isFieldPresent(sfIssuer));

    if (sle)
    {
        // std::cout << "mSourceBalance: " << mSourceBalance << "\n";
        // std::cout << "mPriorBalance: " << mPriorBalance << "\n";
        // std::cout << "mSourceBalance=: " << (mSourceBalance - mPriorBalance) << "\n";
        mPriorBalance = STAmount{(*sle)[sfBalance]}.xrp();
        std::cout << "mPriorBalance: " << mPriorBalance << "\n";
        mSourceBalance = mPriorBalance;

        TER result = consumeSeqProxy(sle);
<<<<<<< HEAD
        if (result != tesSUCCESS)
        {
            std::cout << "result: " << result << "\n";
=======
        if (!isTesSuccess(result))
>>>>>>> 88308126
            return result;
        }

        result = payFee();
<<<<<<< HEAD
        if (result != tesSUCCESS)
        {
            std::cout << "result: " << result << "\n";
=======
        if (!isTesSuccess(result))
>>>>>>> 88308126
            return result;
        }

        if (sle->isFieldPresent(sfAccountTxnID))
            sle->setFieldH256(sfAccountTxnID, ctx_.tx.getTransactionID());

        view().update(sle);
    }

    std::cout << "Transactor::apply" << "\n";

    return doApply();
}

NotTEC
Transactor::checkSign(PreclaimContext const& ctx)
{
    // hook emitted transactions do not have signatures
    if (ctx.view.rules().enabled(featureHooks) && hook::isEmittedTxn(ctx.tx))
    {
        // ensure the txn was either emitted here or it's in preflight testing
        // during emission
        if ((ctx.app.getHashRouter().getFlags(ctx.tx.getTransactionID()) &
             SF_EMITTED) ||
            (ctx.flags & tapPREFLIGHT_EMIT))
            return tesSUCCESS;

        return telNON_LOCAL_EMITTED_TXN;
    }

    // wildcard network gets a free pass on all signatures
    if (ctx.tx.isFieldPresent(sfNetworkID) &&
        ctx.tx.getFieldU32(sfNetworkID) == 65535)
        return tesSUCCESS;

    // pass ttIMPORTs, their signatures are checked at the preflight against the
    // internal xpop txn
    if (ctx.view.rules().enabled(featureImport) &&
        ctx.tx.getTxnType() == ttIMPORT)
        return tesSUCCESS;

    // If the pk is empty, then we must be multi-signing.
    if (ctx.tx.getSigningPubKey().empty())
        return checkMultiSign(ctx);

    return checkSingleSign(ctx);
}

NotTEC
Transactor::checkSingleSign(PreclaimContext const& ctx)
{
    // Check that the value in the signing key slot is a public key.
    auto const pkSigner = ctx.tx.getSigningPubKey();
    if (!publicKeyType(makeSlice(pkSigner)))
    {
        JLOG(ctx.j.trace())
            << "checkSingleSign: signing public key type is unknown";
        return tefBAD_AUTH;  // FIXME: should be better error!
    }

    // Look up the account.
    auto const idSigner = calcAccountID(PublicKey(makeSlice(pkSigner)));
    auto const idAccount = ctx.tx.getAccountID(sfAccount);
    auto const sleAccount = ctx.view.read(keylet::account(idAccount));

    if (!sleAccount)
        return terNO_ACCOUNT;

    bool const isMasterDisabled = sleAccount->isFlag(lsfDisableMaster);

    if (ctx.view.rules().enabled(fixMasterKeyAsRegularKey))
    {
        // Signed with regular key.
        if ((*sleAccount)[~sfRegularKey] == idSigner)
        {
            return tesSUCCESS;
        }

        // Signed with enabled mater key.
        if (!isMasterDisabled && idAccount == idSigner)
        {
            return tesSUCCESS;
        }

        // Signed with disabled master key.
        if (isMasterDisabled && idAccount == idSigner)
        {
            return tefMASTER_DISABLED;
        }

        // Signed with any other key.
        return tefBAD_AUTH;
    }

    if (idSigner == idAccount)
    {
        // Signing with the master key. Continue if it is not disabled.
        if (isMasterDisabled)
            return tefMASTER_DISABLED;
    }
    else if ((*sleAccount)[~sfRegularKey] == idSigner)
    {
        // Signing with the regular key. Continue.
    }
    else if (sleAccount->isFieldPresent(sfRegularKey))
    {
        // Signing key does not match master or regular key.
        JLOG(ctx.j.trace())
            << "checkSingleSign: Not authorized to use account.";
        return tefBAD_AUTH;
    }
    else
    {
        // No regular key on account and signing key does not match master key.
        // FIXME: Why differentiate this case from tefBAD_AUTH?
        JLOG(ctx.j.trace())
            << "checkSingleSign: Not authorized to use account.";
        return tefBAD_AUTH_MASTER;
    }

    return tesSUCCESS;
}

NotTEC
Transactor::checkMultiSign(PreclaimContext const& ctx)
{
    auto const id = ctx.tx.getAccountID(sfAccount);
    // Get mTxnAccountID's SignerList and Quorum.
    std::shared_ptr<STLedgerEntry const> sleAccountSigners =
        ctx.view.read(keylet::signers(id));
    // If the signer list doesn't exist the account is not multi-signing.
    if (!sleAccountSigners)
    {
        JLOG(ctx.j.trace())
            << "applyTransaction: Invalid: Not a multi-signing account.";
        return tefNOT_MULTI_SIGNING;
    }

    // We have plans to support multiple SignerLists in the future.  The
    // presence and defaulted value of the SignerListID field will enable that.
    assert(sleAccountSigners->isFieldPresent(sfSignerListID));
    assert(sleAccountSigners->getFieldU32(sfSignerListID) == 0);

    auto accountSigners =
        SignerEntries::deserialize(*sleAccountSigners, ctx.j, "ledger");
    if (!accountSigners)
        return accountSigners.error();

    // Get the array of transaction signers.
    STArray const& txSigners(ctx.tx.getFieldArray(sfSigners));

    // Walk the accountSigners performing a variety of checks and see if
    // the quorum is met.

    // Both the multiSigners and accountSigners are sorted by account.  So
    // matching multi-signers to account signers should be a simple
    // linear walk.  *All* signers must be valid or the transaction fails.
    std::uint32_t weightSum = 0;
    auto iter = accountSigners->begin();
    for (auto const& txSigner : txSigners)
    {
        AccountID const txSignerAcctID = txSigner.getAccountID(sfAccount);

        // Attempt to match the SignerEntry with a Signer;
        while (iter->account < txSignerAcctID)
        {
            if (++iter == accountSigners->end())
            {
                JLOG(ctx.j.trace())
                    << "applyTransaction: Invalid SigningAccount.Account.";
                return tefBAD_SIGNATURE;
            }
        }
        if (iter->account != txSignerAcctID)
        {
            // The SigningAccount is not in the SignerEntries.
            JLOG(ctx.j.trace())
                << "applyTransaction: Invalid SigningAccount.Account.";
            return tefBAD_SIGNATURE;
        }

        // We found the SigningAccount in the list of valid signers.  Now we
        // need to compute the accountID that is associated with the signer's
        // public key.
        auto const spk = txSigner.getFieldVL(sfSigningPubKey);

        if (!publicKeyType(makeSlice(spk)))
        {
            JLOG(ctx.j.trace())
                << "checkMultiSign: signing public key type is unknown";
            return tefBAD_SIGNATURE;
        }

        AccountID const signingAcctIDFromPubKey =
            calcAccountID(PublicKey(makeSlice(spk)));

        // Verify that the signingAcctID and the signingAcctIDFromPubKey
        // belong together.  Here is are the rules:
        //
        //   1. "Phantom account": an account that is not in the ledger
        //      A. If signingAcctID == signingAcctIDFromPubKey and the
        //         signingAcctID is not in the ledger then we have a phantom
        //         account.
        //      B. Phantom accounts are always allowed as multi-signers.
        //
        //   2. "Master Key"
        //      A. signingAcctID == signingAcctIDFromPubKey, and signingAcctID
        //         is in the ledger.
        //      B. If the signingAcctID in the ledger does not have the
        //         asfDisableMaster flag set, then the signature is allowed.
        //
        //   3. "Regular Key"
        //      A. signingAcctID != signingAcctIDFromPubKey, and signingAcctID
        //         is in the ledger.
        //      B. If signingAcctIDFromPubKey == signingAcctID.RegularKey (from
        //         ledger) then the signature is allowed.
        //
        // No other signatures are allowed.  (January 2015)

        // In any of these cases we need to know whether the account is in
        // the ledger.  Determine that now.
        auto sleTxSignerRoot = ctx.view.read(keylet::account(txSignerAcctID));

        if (signingAcctIDFromPubKey == txSignerAcctID)
        {
            // Either Phantom or Master.  Phantoms automatically pass.
            if (sleTxSignerRoot)
            {
                // Master Key.  Account may not have asfDisableMaster set.
                std::uint32_t const signerAccountFlags =
                    sleTxSignerRoot->getFieldU32(sfFlags);

                if (signerAccountFlags & lsfDisableMaster)
                {
                    JLOG(ctx.j.trace())
                        << "applyTransaction: Signer:Account lsfDisableMaster.";
                    return tefMASTER_DISABLED;
                }
            }
        }
        else
        {
            // May be a Regular Key.  Let's find out.
            // Public key must hash to the account's regular key.
            if (!sleTxSignerRoot)
            {
                JLOG(ctx.j.trace()) << "applyTransaction: Non-phantom signer "
                                       "lacks account root.";
                return tefBAD_SIGNATURE;
            }

            if (!sleTxSignerRoot->isFieldPresent(sfRegularKey))
            {
                JLOG(ctx.j.trace())
                    << "applyTransaction: Account lacks RegularKey.";
                return tefBAD_SIGNATURE;
            }
            if (signingAcctIDFromPubKey !=
                sleTxSignerRoot->getAccountID(sfRegularKey))
            {
                JLOG(ctx.j.trace())
                    << "applyTransaction: Account doesn't match RegularKey.";
                return tefBAD_SIGNATURE;
            }
        }
        // The signer is legitimate.  Add their weight toward the quorum.
        weightSum += iter->weight;
    }

    // Cannot perform transaction if quorum is not met.
    if (weightSum < sleAccountSigners->getFieldU32(sfSignerQuorum))
    {
        JLOG(ctx.j.trace())
            << "applyTransaction: Signers failed to meet quorum.";
        return tefBAD_QUORUM;
    }

    // Met the quorum.  Continue.
    return tesSUCCESS;
}

//------------------------------------------------------------------------------

static void
removeUnfundedOffers(
    ApplyView& view,
    std::vector<uint256> const& offers,
    beast::Journal viewJ)
{
    int removed = 0;

    for (auto const& index : offers)
    {
        if (auto const sleOffer = view.peek(keylet::offer(index)))
        {
            // offer is unfunded
            offerDelete(view, sleOffer, viewJ);
            if (++removed == unfundedOfferRemoveLimit)
                return;
        }
    }
}

static void
removeExpiredNFTokenOffers(
    ApplyView& view,
    std::vector<uint256> const& offers,
    beast::Journal viewJ)
{
    std::size_t removed = 0;

    for (auto const& index : offers)
    {
        if (auto const offer = view.peek(keylet::nftoffer(index)))
        {
            nft::deleteTokenOffer(view, offer);
            if (++removed == expiredOfferRemoveLimit)
                return;
        }
    }
}

/** Reset the context, discarding any changes made and adjust the fee */
std::pair<TER, XRPAmount>
Transactor::reset(XRPAmount fee)
{
    ApplyViewImpl& avi = dynamic_cast<ApplyViewImpl&>(ctx_.view());
    std::vector<STObject> executions;
    std::vector<STObject> emissions;
    avi.copyHookMetaData(executions, emissions);
    ctx_.discard();
    ApplyViewImpl& avi2 = dynamic_cast<ApplyViewImpl&>(ctx_.view());
    avi2.setHookMetaData(std::move(executions), std::move(emissions));

    auto const txnAcct =
        view().peek(keylet::account(ctx_.tx.getAccountID(sfAccount)));
    if (!txnAcct)
        // The account should never be missing from the ledger.  But if it
        // is missing then we can't very well charge it a fee, can we?
        return {tefINTERNAL, beast::zero};

    auto const balance = txnAcct->getFieldAmount(sfBalance).xrp();

    // balance should have already been checked in checkFee / preFlight.
    assert(balance != beast::zero && (!view().open() || balance >= fee));

    // We retry/reject the transaction if the account balance is zero or we're
    // applying against an open ledger and the balance is less than the fee
    if (fee > balance)
        fee = balance;

    // Since we reset the context, we need to charge the fee and update
    // the account's sequence number (or consume the Ticket) again.
    //
    // If for some reason we are unable to consume the ticket or sequence
    // then the ledger is corrupted.  Rather than make things worse we
    // reject the transaction.
    txnAcct->setFieldAmount(sfBalance, balance - fee);
    TER const ter{consumeSeqProxy(txnAcct)};
    assert(isTesSuccess(ter));

    if (isTesSuccess(ter))
        view().update(txnAcct);

    return {ter, fee};
}

TER
Transactor::executeHookChain(
    std::shared_ptr<ripple::STLedgerEntry const> const& hookSLE,
    hook::HookStateMap& stateMap,
    std::vector<hook::HookResult>& results,
    ripple::AccountID const& account,
    bool strong,
    std::shared_ptr<STObject const> const& provisionalMeta)
{
    std::set<uint256> hookSkips;
    std::map<uint256, std::map<std::vector<uint8_t>, std::vector<uint8_t>>>
        hookParamOverrides{};

    auto const& hooks = hookSLE->getFieldArray(sfHooks);
    uint8_t hook_no = 0;

    for (auto const& hookObj : hooks)
    {
        hook_no++;

        if (!hookObj.isFieldPresent(sfHookHash))  // skip blanks
            continue;

        // lookup hook definition
        uint256 const& hookHash = hookObj.getFieldH256(sfHookHash);

        if (hookSkips.find(hookHash) != hookSkips.end())
        {
            JLOG(j_.trace()) << "HookInfo: Skipping " << hookHash;
            continue;
        }

        auto const& hookDef =
            ctx_.view().peek(keylet::hookDefinition(hookHash));
        if (!hookDef)
        {
            JLOG(j_.warn()) << "HookError[]: Failure: hook def missing (send)";
            continue;
        }

        // check if the hook can fire
        uint256 hookOn =
            (hookObj.isFieldPresent(sfHookOn)
                 ? hookObj.getFieldH256(sfHookOn)
                 : hookDef->getFieldH256(sfHookOn));

        if (!hook::canHook(ctx_.tx.getTxnType(), hookOn))
            continue;  // skip if it can't

        uint32_t flags =
            (hookObj.isFieldPresent(sfFlags) ? hookObj.getFieldU32(sfFlags)
                                             : hookDef->getFieldU32(sfFlags));

        JLOG(j_.trace()) << "HookChainExecution: " << hookHash
                         << " strong:" << strong
                         << " flags&hsfCOLLECT: " << (flags & hsfCOLLECT);

        // skip weakly executed hooks that lack a collect flag
        if (!strong && !(flags & hsfCOLLECT))
            continue;

        // fetch the namespace either from the hook object of, if absent, the
        // hook def
        uint256 const& ns =
            (hookObj.isFieldPresent(sfHookNamespace)
                 ? hookObj.getFieldH256(sfHookNamespace)
                 : hookDef->getFieldH256(sfHookNamespace));

        // gather parameters
        std::map<std::vector<uint8_t>, std::vector<uint8_t>> parameters;
        if (hook::gatherHookParameters(hookDef, hookObj, parameters, j_))
        {
            JLOG(j_.warn())
                << "HookError[]: Failure: gatherHookParameters failed)";
            return tecINTERNAL;
        }

        bool hasCallback = hookDef->isFieldPresent(sfHookCallbackFee);

        try
        {
            results.push_back(hook::apply(
                hookDef->getFieldH256(sfHookSetTxnID),
                hookHash,
                ns,
                hookDef->getFieldVL(sfCreateCode),
                parameters,
                hookParamOverrides,
                stateMap,
                ctx_,
                account,
                hasCallback,
                false,
                strong,
                (strong ? 0 : 1UL),  // 0 = strong, 1 = weak
                hook_no - 1,
                provisionalMeta));

            executedHookCount_++;

            hook::HookResult& hookResult = results.back();

            if (hookResult.exitType != hook_api::ExitType::ACCEPT)
            {
                if (results.back().exitType == hook_api::ExitType::WASM_ERROR)
                {
                    JLOG(j_.warn()) << "HookError[" << account << "-"
                                    << ctx_.tx.getAccountID(sfAccount) << "]: "
                                    << "]: Execution failure (graceful) "
                                    << "HookHash: " << hookHash;
                }
                return tecHOOK_REJECTED;
            }

            // gather skips
            for (uint256 const& hash : hookResult.hookSkips)
                if (hookSkips.find(hash) == hookSkips.end())
                    hookSkips.emplace(hash);

            // gather overrides
            auto const& resultOverrides = hookResult.hookParamOverrides;
            for (auto const& [hash, params] : resultOverrides)
            {
                if (hookParamOverrides.find(hash) == hookParamOverrides.end())
                    hookParamOverrides[hash] = {};

                auto& overrides = hookParamOverrides[hash];
                for (auto const& [k, v] : params)
                    overrides[k] = v;
            }
        }
        catch (std::exception& e)
        {
            JLOG(j_.warn())
                << "HookError[" << account << "-"
                << ctx_.tx.getAccountID(sfAccount) << "]: "
                << "]: Execution failure (exceptional) "
                << "Exception: " << e.what() << " HookHash: " << hookHash;

            return tecHOOK_REJECTED;
        }
    }
    return tesSUCCESS;
}

void
Transactor::doHookCallback(
    std::shared_ptr<STObject const> const& provisionalMeta)
{
    // Finally check if there is a callback
    if (!ctx_.tx.isFieldPresent(sfEmitDetails))
        return;

    auto const& emitDetails = const_cast<ripple::STTx&>(ctx_.tx)
                                  .getField(sfEmitDetails)
                                  .downcast<STObject>();

    // callbacks are optional so if there isn't a callback then skip
    if (!emitDetails.isFieldPresent(sfEmitCallback))
        return;

    AccountID const& callbackAccountID =
        emitDetails.getAccountID(sfEmitCallback);
    uint256 const& callbackHookHash = emitDetails.getFieldH256(sfEmitHookHash);

    auto const& hooksCallback = view().peek(keylet::hook(callbackAccountID));
    auto const& hookDef = view().peek(keylet::hookDefinition(callbackHookHash));
    if (!hookDef)
    {
        JLOG(j_.warn()) << "HookError[]: Hook def missing on callback";
        return;
    }

    if (!hookDef->isFieldPresent(sfHookCallbackFee))
    {
        JLOG(j_.trace()) << "HookInfo[" << callbackAccountID
                         << "]: Callback specified by emitted txn "
                         << "but hook lacks a cbak function, skipping.";
        return;
    }

    if (!hooksCallback)
    {
        JLOG(j_.warn()) << "HookError[]: Hook missing on callback";
        return;
    }

    if (!hooksCallback->isFieldPresent(sfHooks))
    {
        JLOG(j_.warn()) << "HookError[]: Hooks Array missing on callback";
        return;
    }

    bool found = false;
    auto const& hooks = hooksCallback->getFieldArray(sfHooks);
    uint8_t hook_no = 0;
    for (auto const& hookObj : hooks)
    {
        hook_no++;

        if (!hookObj.isFieldPresent(sfHookHash))  // skip blanks
            continue;

        if (hookObj.getFieldH256(sfHookHash) != callbackHookHash)
            continue;

        // fetch the namespace either from the hook object of, if absent, the
        // hook def
        uint256 const& ns =
            (hookObj.isFieldPresent(sfHookNamespace)
                 ? hookObj.getFieldH256(sfHookNamespace)
                 : hookDef->getFieldH256(sfHookNamespace));

        std::map<std::vector<uint8_t>, std::vector<uint8_t>> parameters;
        if (hook::gatherHookParameters(hookDef, hookObj, parameters, j_))
        {
            JLOG(j_.warn())
                << "HookError[]: Failure: gatherHookParameters failed)";
            return;
        }

        found = true;

        // this call will clean up ltEMITTED_NODE as well
        try
        {
            hook::HookStateMap stateMap;

            hook::HookResult callbackResult = hook::apply(
                hookDef->getFieldH256(sfHookSetTxnID),
                callbackHookHash,
                ns,
                hookDef->getFieldVL(sfCreateCode),
                parameters,
                {},
                stateMap,
                ctx_,
                callbackAccountID,
                true,
                true,
                false,
                safe_cast<TxType>(ctx_.tx.getFieldU16(sfTransactionType)) ==
                        ttEMIT_FAILURE
                    ? 1UL
                    : 0UL,
                hook_no - 1,
                provisionalMeta);

            executedHookCount_++;

            bool success =
                callbackResult.exitType == hook_api::ExitType::ACCEPT;

            // write any state changes if cbak resulted in accept()
            if (success)
                hook::finalizeHookState(
                    stateMap, ctx_, ctx_.tx.getTransactionID());

            // write the final result
            ripple::TER result =
                finalizeHookResult(callbackResult, ctx_, success);

            JLOG(j_.trace()) << "HookInfo[" << callbackAccountID << "-"
                             << ctx_.tx.getAccountID(sfAccount) << "]: "
                             << "Callback finalizeHookResult = " << result;
        }
        catch (std::exception& e)
        {
            JLOG(j_.fatal()) << "HookError[" << callbackAccountID << "-"
                             << ctx_.tx.getAccountID(sfAccount) << "]: "
                             << "]: Callback failure " << e.what();
        }
    }

    if (!found)
    {
        JLOG(j_.warn()) << "HookError[" << callbackAccountID << "]: Hookhash "
                        << callbackHookHash << " not found on callback account";
    }
}

void
Transactor::addWeakTSHFromSandbox(detail::ApplyViewBase const& pv)
{
    // If Hooks are enabled then non-issuers who have their TL balance
    // modified by the execution of the path have the opportunity to have their
    // weak hooks executed.
    if (ctx_.view().rules().enabled(featureHooks))
    {
        // anyone whose balance changed as a result of this Pathing is a weak
        // TSH
        auto bc = pv.balanceChanges(view());

        for (auto const& entry : bc)
        {
            std::tuple<AccountID, AccountID, Currency> const& tpl = entry.first;
            Currency const& cur = std::get<2>(tpl);
            if (isXRP(cur))
                continue;

            AccountID const& lowAcc = std::get<0>(tpl);
            AccountID const& highAcc = std::get<1>(tpl);
            STAmount const& amt = entry.second;
            additionalWeakTSH_.emplace(amt >= beast::zero ? lowAcc : highAcc);
        }
    }
}

TER
Transactor::doTSH(
    bool strong,  // only strong iff true, only weak iff false
    hook::HookStateMap& stateMap,
    std::vector<hook::HookResult>& results,
    std::shared_ptr<STObject const> const& provisionalMeta)
{
    auto& view = ctx_.view();

    std::vector<std::pair<AccountID, bool>> tsh =
        hook::getTransactionalStakeHolders(ctx_.tx, view);

    // add the extra TSH marked out by the specific transactor (if applicable)
    if (!strong)
        for (auto& weakTsh : additionalWeakTSH_)
            tsh.emplace_back(weakTsh, false);

    // we use a vector above for order preservation
    // but we also don't want to execute any hooks
    // twice, so keep track as we go with a map
    std::set<AccountID> alreadyProcessed;

    for (auto& [tshAccountID, canRollback] : tsh)
    {
        // this isn't an error because transactors may
        // blindly nominate any TSHes they find but
        // obviously we will never execute OTXN account
        // as a TSH because they already had first execution
        if (tshAccountID == account_)
            continue;

        if (alreadyProcessed.find(tshAccountID) != alreadyProcessed.end())
            continue;

        alreadyProcessed.emplace(tshAccountID);

        // only process the relevant ones
        if ((!canRollback && strong) || (canRollback && !strong))
            continue;

        auto klTshHook = keylet::hook(tshAccountID);

        auto tshHook = view.read(klTshHook);
        if (!(tshHook && tshHook->isFieldPresent(sfHooks)))
            continue;

        // scoping here allows tshAcc to leave scope before
        // hook execution, which is probably safer
        {
            // check if the TSH exists and/or has any hooks
            auto tshAcc = view.peek(keylet::account(tshAccountID));
            if (!tshAcc)
                continue;

            // compute and deduct fees for the TSH if applicable
            XRPAmount tshFeeDrops =
                calculateHookChainFee(view, ctx_.tx, klTshHook, !canRollback);

            // no hooks to execute, skip tsh
            if (tshFeeDrops == 0)
                continue;

            assert(tshFeeDrops >= beast::zero);

            STAmount priorBalance = tshAcc->getFieldAmount(sfBalance);

            if (canRollback)
            {
                // this is not a collect call so we will force the tsh's fee to
                // 0 the otxn paid the fee for this tsh chain execution already.
                tshFeeDrops = 0;
            }
            else
            {
                // this is a collect call so first check if the tsh can accept
                uint32_t tshFlags = tshAcc->getFieldU32(sfFlags);
                if (!(tshFlags & lsfTshCollect))
                {
                    // this TSH doesn't allow collect calls, skip
                    JLOG(j_.trace()) << "HookInfo[" << account_ << "]: TSH acc "
                                     << tshAccountID << " "
                                     << "hook chain execution skipped due to "
                                        "lack of lsfTshCollect flag.";
                    continue;
                }

                // now check if they can afford this collect call
                auto const uOwnerCount = tshAcc->getFieldU32(sfOwnerCount);
                auto const reserve = view.fees().accountReserve(uOwnerCount);

                if (tshFeeDrops + reserve > priorBalance)
                {
                    JLOG(j_.trace()) << "HookInfo[" << account_ << "]: TSH acc "
                                     << tshAccountID << " "
                                     << "hook chain execution skipped due to "
                                        "lack of TSH acc funds.";
                    continue;
                }
            }

            if (tshFeeDrops > beast::zero)
            {
                STAmount finalBalance = priorBalance - tshFeeDrops;
                assert(finalBalance >= beast::zero);
                assert(finalBalance < priorBalance);

                tshAcc->setFieldAmount(sfBalance, finalBalance);
                view.update(tshAcc);
                ctx_.destroyXRP(tshFeeDrops);
            }
        }

        // execution to here means we can run the TSH's hook chain
        TER tshResult = executeHookChain(
            tshHook, stateMap, results, tshAccountID, strong, provisionalMeta);

        if (canRollback && (!isTesSuccess(tshResult)))
            return tshResult;
    }

    return tesSUCCESS;
}

void
Transactor::doAgainAsWeak(
    AccountID const& hookAccountID,
    std::set<uint256> const& hookHashes,
    hook::HookStateMap& stateMap,
    std::vector<hook::HookResult>& results,
    std::shared_ptr<STObject const> const& provisionalMeta)
{
    auto const& hooksArray = view().peek(keylet::hook(hookAccountID));
    if (!hooksArray)
    {
        JLOG(j_.warn()) << "HookError[]: Hook missing on aaw account: "
                        << hookAccountID;
        return;
    }

    if (!hooksArray->isFieldPresent(sfHooks))
    {
        JLOG(j_.warn()) << "HookError[]: Hooks Array missing on aaw";
        return;
    }

    auto const& hooks = hooksArray->getFieldArray(sfHooks);
    uint8_t hook_no = 0;
    for (auto const& hookObj : hooks)
    {
        hook_no++;

        if (!hookObj.isFieldPresent(sfHookHash))  // skip blanks
            continue;

        uint256 const& hookHash = hookObj.getFieldH256(sfHookHash);

        if (hookHashes.find(hookObj.getFieldH256(sfHookHash)) ==
            hookHashes.end())
            continue;

        auto const& hookDef = view().peek(keylet::hookDefinition(hookHash));
        if (!hookDef)
        {
            JLOG(j_.warn())
                << "HookError[]: Hook def missing on aaw, hash: " << hookHash;
            continue;
        }

        // fetch the namespace either from the hook object of, if absent, the
        // hook def
        uint256 const& ns =
            (hookObj.isFieldPresent(sfHookNamespace)
                 ? hookObj.getFieldH256(sfHookNamespace)
                 : hookDef->getFieldH256(sfHookNamespace));

        std::map<std::vector<uint8_t>, std::vector<uint8_t>> parameters;
        if (hook::gatherHookParameters(hookDef, hookObj, parameters, j_))
        {
            JLOG(j_.warn())
                << "HookError[]: Failure: gatherHookParameters failed)";
            return;
        }

        try
        {
            hook::HookResult aawResult = hook::apply(
                hookDef->getFieldH256(sfHookSetTxnID),
                hookHash,
                ns,
                hookDef->getFieldVL(sfCreateCode),
                parameters,
                {},
                stateMap,
                ctx_,
                hookAccountID,
                hookDef->isFieldPresent(sfHookCallbackFee),
                false,
                false,
                2UL,  // param 2 = aaw
                hook_no - 1,
                provisionalMeta);

            executedHookCount_++;

            results.push_back(aawResult);

            JLOG(j_.trace()) << "HookInfo[" << hookAccountID << "-"
                             << ctx_.tx.getAccountID(sfAccount) << "]: "
                             << " aaw Hook ExitCode = " << aawResult.exitCode;
        }
        catch (std::exception& e)
        {
            JLOG(j_.fatal()) << "HookError[" << hookAccountID << "-"
                             << ctx_.tx.getAccountID(sfAccount) << "]: "
                             << "]: aaw failure " << e.what();
        }
    }
}

//------------------------------------------------------------------------------
std::pair<TER, bool>
Transactor::operator()()
{
    JLOG(j_.trace()) << "apply: " << ctx_.tx.getTransactionID();

    STAmountSO stAmountSO{view().rules().enabled(fixSTAmountCanonicalize)};
    NumberSO stNumberSO{view().rules().enabled(fixUniversalNumber)};

#ifdef DEBUG
    {
        Serializer ser;
        ctx_.tx.add(ser);
        SerialIter sit(ser.slice());
        STTx s2(sit);

        if (!s2.isEquivalent(ctx_.tx))
        {
            JLOG(j_.fatal()) << "Transaction serdes mismatch";
            JLOG(j_.info()) << to_string(ctx_.tx.getJson(JsonOptions::none));
            JLOG(j_.fatal()) << s2.getJson(JsonOptions::none);
            assert(false);
        }
    }
#endif

    // Enforce an absolute bar to applying emitted transactions which are either
    // explicitly in preflight test mode, or somehow managed to make their way
    // here despite not being emitted here by a hook here.
    if ((ctx_.flags() & tapPREFLIGHT_EMIT) ||
        (view().flags() & tapPREFLIGHT_EMIT) ||
        (ctx_.isEmittedTxn() &&
         !(ctx_.app.getHashRouter().getFlags(ctx_.tx.getTransactionID()) &
           SF_EMITTED)))
        return {tecINTERNAL, false};

    auto result = ctx_.preclaimResult;

    bool const hooksEnabled = view().rules().enabled(featureHooks);

    // AgainAsWeak map stores information about accounts whose strongly executed
    // hooks request an additional weak execution after the otxn has finished
    // application to the ledger
    std::map<AccountID, std::set<uint256>> aawMap;

    // Pre-application (Strong TSH) Hooks are executed here
    // These TSH have the right to rollback.
    // Weak TSH and callback are executed post-application.
    if (hooksEnabled && isTesSuccess(result))
    {
        // this state map will be shared across all hooks in this execution
        // chain and any associated chains which are executed during this
        // transaction also this map can get large so
        hook::HookStateMap stateMap;

        auto const& accountID = ctx_.tx.getAccountID(sfAccount);
        std::vector<hook::HookResult> hookResults;

        auto const& hooksOriginator = view().read(keylet::hook(accountID));

        // First check if the Sending account has any hooks that can be fired
        if (hooksOriginator && hooksOriginator->isFieldPresent(sfHooks) &&
            !ctx_.isEmittedTxn())
            result = executeHookChain(
                hooksOriginator, stateMap, hookResults, accountID, true, {});

        if (isTesSuccess(result))
        {
            // Next check if there are any transactional stake holders whose
            // hooks need to be executed here. Note these are only strong TSH
            // (who have the right to rollback the txn), any weak TSH will be
            // executed after doApply has been successful (callback as well)

            result = doTSH(true, stateMap, hookResults, {});
        }

        // write state if all chains executed successfully
        if (isTesSuccess(result))
            hook::finalizeHookState(stateMap, ctx_, ctx_.tx.getTransactionID());

        // write hook results
        // this happens irrespective of whether final result was a tesSUCCESS
        // because it contains error codes that any failed hooks would have
        // returned for meta

        for (auto& hookResult : hookResults)
        {
            hook::finalizeHookResult(hookResult, ctx_, isTesSuccess(result));
            if (hookResult.executeAgainAsWeak)
            {
                if (aawMap.find(hookResult.account) == aawMap.end())
                    aawMap[hookResult.account] = {hookResult.hookHash};
                else
                    aawMap[hookResult.account].emplace(hookResult.hookHash);
            }
        }
    }

    // fall through allows normal apply
    if (isTesSuccess(result))
        result = apply();

    // No transaction can return temUNKNOWN from apply,
    // and it can't be passed in from a preclaim.
    assert(result != temUNKNOWN);

    if (auto stream = j_.trace())
        stream << "preclaim result: " << transToken(result);

    bool applied = isTesSuccess(result);

    auto fee = ctx_.tx.getFieldAmount(sfFee).xrp();

    if (ctx_.size() > oversizeMetaDataCap)
        result = tecOVERSIZE;

    if (isTecClaim(result) && (view().flags() & tapFAIL_HARD))
    {
        // If the tapFAIL_HARD flag is set, a tec result
        // must not do anything
        ctx_.discard();
        applied = false;
    }
    else if (
        (result == tecOVERSIZE) || (result == tecKILLED) ||
        (result == tecEXPIRED) || (isTecClaimHardFail(result, view().flags())))
    {
        JLOG(j_.trace()) << "reapplying because of " << transToken(result);

        // FIXME: This mechanism for doing work while returning a `tec` is
        //        awkward and very limiting. A more general purpose approach
        //        should be used, making it possible to do more useful work
        //        when transactions fail with a `tec` code.
        std::vector<uint256> removedOffers;

        if ((result == tecOVERSIZE) || (result == tecKILLED))
        {
            ctx_.visit([&removedOffers](
                           uint256 const& index,
                           bool isDelete,
                           std::shared_ptr<SLE const> const& before,
                           std::shared_ptr<SLE const> const& after) {
                if (isDelete)
                {
                    assert(before && after);
                    if (before && after && (before->getType() == ltOFFER) &&
                        (before->getFieldAmount(sfTakerPays) ==
                         after->getFieldAmount(sfTakerPays)))
                    {
                        // Removal of offer found or made unfunded
                        removedOffers.push_back(index);
                    }
                }
            });
        }

        std::vector<uint256> expiredNFTokenOffers;

        if (result == tecEXPIRED)
        {
            ctx_.visit([&expiredNFTokenOffers](
                           uint256 const& index,
                           bool isDelete,
                           std::shared_ptr<SLE const> const& before,
                           std::shared_ptr<SLE const> const& after) {
                if (isDelete)
                {
                    assert(before && after);
                    if (before && after &&
                        (before->getType() == ltNFTOKEN_OFFER))
                        expiredNFTokenOffers.push_back(index);
                }
            });
        }

        // Reset the context, potentially adjusting the fee.
        {
            auto const resetResult = reset(fee);
            if (!isTesSuccess(resetResult.first))
                result = resetResult.first;

            fee = resetResult.second;
        }

        // If necessary, remove any offers found unfunded during processing
        if ((result == tecOVERSIZE) || (result == tecKILLED))
            removeUnfundedOffers(
                view(), removedOffers, ctx_.app.journal("View"));

        if (result == tecEXPIRED)
            removeExpiredNFTokenOffers(
                view(), expiredNFTokenOffers, ctx_.app.journal("View"));

        applied = isTecClaim(result);
    }

    if (applied)
    {
        // Check invariants: if `tecINVARIANT_FAILED` is not returned, we can
        // proceed to apply the tx
        result = ctx_.checkInvariants(result, fee);

        if (result == tecINVARIANT_FAILED)
        {
            // if invariants checking failed again, reset the context and
            // attempt to only claim a fee.
            auto const resetResult = reset(fee);
            if (!isTesSuccess(resetResult.first))
                result = resetResult.first;

            fee = resetResult.second;

            // Check invariants again to ensure the fee claiming doesn't
            // violate invariants.
            if (isTesSuccess(result) || isTecClaim(result))
                result = ctx_.checkInvariants(result, fee);
        }

        // We ran through the invariant checker, which can, in some cases,
        // return a tef error code. Don't apply the transaction in that case.
        if (!isTecClaim(result) && !isTesSuccess(result))
            applied = false;
    }

    if (applied && view().rules().enabled(featureBalanceRewards))
    {
        TxMeta metaRaw = ctx_.generateProvisionalMeta();
        metaRaw.setResult(result, 0);
        STObject const meta = metaRaw.getAsObject();

        uint32_t lgrCur = view().seq();
        // iterate all affected balances
        for (auto const& node : meta.getFieldArray(sfAffectedNodes))
        {
            SField const& metaType = node.getFName();
            uint16_t nodeType = node.getFieldU16(sfLedgerEntryType);

            // we only care about ltACCOUNT_ROOT objects being modified or
            // created
            if (nodeType != ltACCOUNT_ROOT || metaType == sfDeletedNode)
                continue;

            if (!node.isFieldPresent(sfFinalFields) ||
                !node.isFieldPresent(sfLedgerIndex))
                continue;

            auto sle = view().peek(
                Keylet{ltACCOUNT_ROOT, node.getFieldH256(sfLedgerIndex)});

            if (!sle)
                continue;

            if (!sle->isFieldPresent(sfRewardLgrFirst) ||
                !sle->isFieldPresent(sfRewardLgrLast) ||
                !sle->isFieldPresent(sfRewardAccumulator))
                continue;

            STObject& finalFields = (const_cast<STObject&>(node))
                                        .getField(sfFinalFields)
                                        .downcast<STObject>();

            if (!finalFields.isFieldPresent(sfBalance))
                continue;

            uint64_t bal =
                finalFields.getFieldAmount(sfBalance).xrp().drops() / 1'000'000;

            if (bal == 0)
                continue;

            uint32_t lgrLast = sle->getFieldU32(sfRewardLgrLast);

            uint32_t lgrElapsed = lgrCur - lgrLast;

            // overflow safety
            if (lgrElapsed > lgrCur || lgrElapsed > lgrLast || lgrElapsed == 0)
                continue;

            uint64_t accum = sle->getFieldU64(sfRewardAccumulator);
            uint64_t accumNew = accum + bal * ((uint64_t)lgrElapsed);

            // check for overflow
            if (accumNew < accum)
                continue;

            sle->setFieldU64(sfRewardAccumulator, accumNew);
            sle->setFieldU32(sfRewardLgrLast, lgrCur);

            view().update(sle);
        }
    }

    // Post-application (Weak TSH/AAW) Hooks are executed here.
    // These TSH do not have the ability to rollback.
    // The callback, if any, is also executed here.
    if (applied && hooksEnabled)
    {
        // weakly executed hooks have access to a provisional TxMeta
        // for this tx application.
        TxMeta meta = ctx_.generateProvisionalMeta();
        meta.setResult(result, 0);

        std::shared_ptr<STObject const> proMeta =
            std::make_shared<STObject const>(meta.getAsObject());

        // perform callback logic if applicable
        if (ctx_.tx.isFieldPresent(sfEmitDetails))
            doHookCallback(proMeta);

        // remove emission entry if this is an emitted transaction
        hook::removeEmissionEntry(ctx_);

        // process weak TSH
        hook::HookStateMap stateMap;
        std::vector<hook::HookResult> weakResults;

        doTSH(false, stateMap, weakResults, proMeta);

        // execute any hooks that nominated for 'again as weak'
        for (auto const& [accID, hookHashes] : aawMap)
            doAgainAsWeak(accID, hookHashes, stateMap, weakResults, proMeta);

        // write hook results
        hook::finalizeHookState(stateMap, ctx_, ctx_.tx.getTransactionID());
        for (auto& weakResult : weakResults)
            hook::finalizeHookResult(weakResult, ctx_, isTesSuccess(result));

        if (ctx_.size() > oversizeMetaDataCap)
            result = tecOVERSIZE;
    }

    if (applied)
    {
        // Transaction succeeded fully or (retries are not allowed and the
        // transaction could claim a fee)

        // The transactor and invariant checkers guarantee that this will
        // *never* trigger but if it, somehow, happens, don't allow a tx
        // that charges a negative fee.
        if (fee < beast::zero)
            Throw<std::logic_error>("fee charged is negative!");

        // Charge whatever fee they specified. The fee has already been
        // deducted from the balance of the account that issued the
        // transaction. We just need to account for it in the ledger
        // header.
        if (!view().open() && fee != beast::zero)
            ctx_.destroyXRP(fee);

        // Once we call apply, we will no longer be able to look at view()
        ctx_.apply(result);
    }

    JLOG(j_.trace()) << (applied ? "applied" : "not applied")
                     << transToken(result);

    return {result, applied};
}

}  // namespace ripple<|MERGE_RESOLUTION|>--- conflicted
+++ resolved
@@ -835,26 +835,12 @@
         mSourceBalance = mPriorBalance;
 
         TER result = consumeSeqProxy(sle);
-<<<<<<< HEAD
-        if (result != tesSUCCESS)
-        {
-            std::cout << "result: " << result << "\n";
-=======
         if (!isTesSuccess(result))
->>>>>>> 88308126
             return result;
-        }
 
         result = payFee();
-<<<<<<< HEAD
-        if (result != tesSUCCESS)
-        {
-            std::cout << "result: " << result << "\n";
-=======
         if (!isTesSuccess(result))
->>>>>>> 88308126
             return result;
-        }
 
         if (sle->isFieldPresent(sfAccountTxnID))
             sle->setFieldH256(sfAccountTxnID, ctx_.tx.getTransactionID());
