--- conflicted
+++ resolved
@@ -464,15 +464,9 @@
                 return false;
             }
 
-<<<<<<< HEAD
             // finally validate byte code according to api version
             if (!hookSetObj.isFieldPresent(sfCreateCode))
                 return {};
-
-            Blob hook = hookSetObj.getFieldVL(sfCreateCode);
-
-            if (version == 1)
-=======
             // validate sfHookCanEmit
             // HookCanEmit field is an optional field for backward compatibility
             if (!hookSetObj.isFieldPresent(sfHookCanEmit))
@@ -481,143 +475,156 @@
             }
 
             // finally validate web assembly byte code
->>>>>>> a5ea86fd
-            {
-                // RHTODO: guard or other check for js, depending on design
-                // choices
-
-                if (hookSetObj.isFieldPresent(sfFee) &&
-                    isXRP(hookSetObj.getFieldAmount(sfFee)))
-                {
-                    STAmount amt = hookSetObj.getFieldAmount(sfFee);
-                    uint64_t fee = amt.xrp().drops();
-                    if (amt < beast::zero || fee < 1 || fee > 1000000)
+            {
+                if (!hookSetObj.isFieldPresent(sfCreateCode))
+                    return {};
+
+                Blob hook = hookSetObj.getFieldVL(sfCreateCode);
+
+                if (version == 1)
+                {
+                    // RHTODO: guard or other check for js, depending on design
+                    // choices
+
+                    if (hookSetObj.isFieldPresent(sfFee) &&
+                        isXRP(hookSetObj.getFieldAmount(sfFee)))
+                    {
+                        STAmount amt = hookSetObj.getFieldAmount(sfFee);
+                        uint64_t fee = amt.xrp().drops();
+                        if (amt < beast::zero || fee < 1 || fee > 1000000)
+                        {
+                            JLOG(ctx.j.trace())
+                                << "HookSet(" << hook::log::JS_FEE_TOO_HIGH
+                                << ")[" << HS_ACC()
+                                << "]: Malformed transaction: When creating a "
+                                   "JS "
+                                   "Hook "
+                                << "you must include a Fee <= 1000000.";
+                            return false;
+                        }
+                    }
+                    else
                     {
                         JLOG(ctx.j.trace())
-                            << "HookSet(" << hook::log::JS_FEE_TOO_HIGH << ")["
+                            << "HookSet(" << hook::log::JS_FEE_MISSING << ")["
                             << HS_ACC()
                             << "]: Malformed transaction: When creating a JS "
                                "Hook "
-                            << "you must include a Fee <= 1000000.";
+                            << "you must include a Fee field indicating the "
+                               "instruction limit.";
                         return false;
                     }
-                }
-                else
-                {
+
+                    std::optional<std::string> result =
+                        hook::HookExecutorJS::validate(
+                            hook.data(), (size_t)hook.size());
+
+                    if (result)
+                    {
+                        JLOG(ctx.j.trace())
+                            << "HookSet(" << hook::log::JS_TEST_FAILURE << ")["
+                            << HS_ACC()
+                            << "Tried to set a hook with invalid code. VM "
+                               "error: "
+                            << *result;
+                        return false;
+                    }
+
+                    // RHTODO: fix
+                    return std::pair<uint64_t, uint64_t>{1, 1};
+                }
+
+                if (version == 0)
+                {
+                    // RH NOTE: validateGuards has a generic non-rippled
+                    // specific interface so it can be used in other projects
+                    // (i.e. tooling). As such the calling here is a bit
+                    // convoluted.
+
+                    std::optional<
+                        std::reference_wrapper<std::basic_ostream<char>>>
+                        logger;
+                    std::ostringstream loggerStream;
+                    std::string hsacc{""};
+                    if (ctx.j.trace())
+                    {
+                        logger = loggerStream;
+                        std::stringstream ss;
+                        ss << HS_ACC();
+                        hsacc = ss.str();
+                    }
+
+                    auto result = validateGuards(
+                        hook,  // wasm to verify
+                        logger,
+                        hsacc,
+                        (ctx.rules.enabled(featureHooksUpdate1) ? 1 : 0) +
+                            (ctx.rules.enabled(fix20250131) ? 2 : 0));
+
+                    if (ctx.j.trace())
+                    {
+                        // clunky but to get the stream to accept the output
+                        // correctly we will split on new line and feed each
+                        // line one by one into the trace stream beast::Journal
+                        // should be updated to inherit from basic_ostream<char>
+                        // then this wouldn't be necessary.
+
+                        // is this a needless copy or does the compiler do copy
+                        // elision here?
+                        std::string s = loggerStream.str();
+
+                        char* data = s.data();
+                        size_t len = s.size();
+
+                        char* last = data;
+                        size_t i = 0;
+                        for (; i < len; ++i)
+                        {
+                            if (data[i] == '\n')
+                            {
+                                data[i] = '\0';
+                                ctx.j.trace() << last;
+                                last = data + i;
+                            }
+                        }
+
+                        if (last < data + i)
+                            ctx.j.trace() << last;
+                    }
+
+                    if (!result)
+                        return false;
+
                     JLOG(ctx.j.trace())
-                        << "HookSet(" << hook::log::JS_FEE_MISSING << ")["
+                        << "HookSet(" << hook::log::WASM_SMOKE_TEST << ")["
                         << HS_ACC()
-                        << "]: Malformed transaction: When creating a JS Hook "
-                        << "you must include a Fee field indicating the "
-                           "instruction limit.";
-                    return false;
-                }
-
-                std::optional<std::string> result =
-                    hook::HookExecutorJS::validate(
-                        hook.data(), (size_t)hook.size());
-
-                if (result)
-                {
-                    JLOG(ctx.j.trace())
-                        << "HookSet(" << hook::log::JS_TEST_FAILURE << ")["
-                        << HS_ACC()
-                        << "Tried to set a hook with invalid code. VM error: "
-                        << *result;
-                    return false;
-                }
-
-                // RHTODO: fix
-                return std::pair<uint64_t, uint64_t>{1, 1};
-            }
-
-            if (version == 0)
-            {
-                // RH NOTE: validateGuards has a generic non-rippled specific
-                // interface so it can be used in other projects (i.e. tooling).
-                // As such the calling here is a bit convoluted.
-
-                std::optional<std::reference_wrapper<std::basic_ostream<char>>>
-                    logger;
-                std::ostringstream loggerStream;
-                std::string hsacc{""};
-                if (ctx.j.trace())
-                {
-                    logger = loggerStream;
-                    std::stringstream ss;
-                    ss << HS_ACC();
-                    hsacc = ss.str();
-                }
-
-                auto result = validateGuards(
-                    hook,  // wasm to verify
-                    logger,
-                    hsacc,
-                    (ctx.rules.enabled(featureHooksUpdate1) ? 1 : 0) +
-                        (ctx.rules.enabled(fix20250131) ? 2 : 0));
-
-                if (ctx.j.trace())
-                {
-                    // clunky but to get the stream to accept the output
-                    // correctly we will split on new line and feed each line
-                    // one by one into the trace stream beast::Journal should be
-                    // updated to inherit from basic_ostream<char> then this
-                    // wouldn't be necessary.
-
-                    // is this a needless copy or does the compiler do copy
-                    // elision here?
-                    std::string s = loggerStream.str();
-
-                    char* data = s.data();
-                    size_t len = s.size();
-
-                    char* last = data;
-                    size_t i = 0;
-                    for (; i < len; ++i)
+                        << "]: Trying to wasm instantiate proposed hook "
+                        << "size = " << hook.size();
+
+                    std::optional<std::string> result2 =
+                        hook::HookExecutorWasm::validate(
+                            hook.data(), (size_t)hook.size());
+
+                    if (result2)
                     {
-                        if (data[i] == '\n')
-                        {
-                            data[i] = '\0';
-                            ctx.j.trace() << last;
-                            last = data + i;
-                        }
+                        JLOG(ctx.j.trace())
+                            << "HookSet(" << hook::log::WASM_TEST_FAILURE
+                            << ")[" << HS_ACC()
+                            << "Tried to set a hook with invalid code. VM "
+                               "error: "
+                            << *result2;
+                        return false;
                     }
 
-                    if (last < data + i)
-                        ctx.j.trace() << last;
-                }
-
-                if (!result)
-                    return false;
+                    return *result;
+                }
 
                 JLOG(ctx.j.trace())
-                    << "HookSet(" << hook::log::WASM_SMOKE_TEST << ")["
-                    << HS_ACC()
-                    << "]: Trying to wasm instantiate proposed hook "
-                    << "size = " << hook.size();
-
-                std::optional<std::string> result2 =
-                    hook::HookExecutorWasm::validate(
-                        hook.data(), (size_t)hook.size());
-
-                if (result2)
-                {
-                    JLOG(ctx.j.trace())
-                        << "HookSet(" << hook::log::WASM_TEST_FAILURE << ")["
-                        << HS_ACC()
-                        << "Tried to set a hook with invalid code. VM error: "
-                        << *result2;
-                    return false;
-                }
-
-                return *result;
-            }
-
-            JLOG(ctx.j.trace())
-                << "HookSet(" << hook::log::HASH_OR_CODE << ")[" << HS_ACC()
-                << "]: Malformed transaction: SetHook specified invalid "
-                   "HookApiVersion.";
-            return false;
+                    << "HookSet(" << hook::log::HASH_OR_CODE << ")[" << HS_ACC()
+                    << "]: Malformed transaction: SetHook specified invalid "
+                       "HookApiVersion.";
+                return false;
+            }
         }
 
         case hsoINVALID:
@@ -805,12 +812,8 @@
             if (name != sfCreateCode && name != sfHookHash &&
                 name != sfHookNamespace && name != sfHookParameters &&
                 name != sfHookOn && name != sfHookGrants &&
-<<<<<<< HEAD
-                name != sfHookApiVersion && name != sfFlags && name != sfFee)
-=======
                 name != sfHookApiVersion && name != sfFlags &&
-                name != sfHookCanEmit)
->>>>>>> a5ea86fd
+                name != sfHookCanEmit && name != sfFee)
             {
                 JLOG(ctx.j.trace())
                     << "HookSet(" << hook::log::HOOK_INVALID_FIELD << ")["
