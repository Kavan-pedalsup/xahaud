//------------------------------------------------------------------------------
/*
    This file is part of rippled: https://github.com/ripple/rippled
    Copyright (c) 2012, 2013 Ripple Labs Inc.

    Permission to use, copy, modify, and/or distribute this software for any
    purpose  with  or without fee is hereby granted, provided that the above
    copyright notice and this permission notice appear in all copies.

    THE  SOFTWARE IS PROVIDED "AS IS" AND THE AUTHOR DISCLAIMS ALL WARRANTIES
    WITH  REGARD  TO  THIS  SOFTWARE  INCLUDING  ALL  IMPLIED  WARRANTIES  OF
    MERCHANTABILITY  AND  FITNESS. IN NO EVENT SHALL THE AUTHOR BE LIABLE FOR
    ANY  SPECIAL ,  DIRECT, INDIRECT, OR CONSEQUENTIAL DAMAGES OR ANY DAMAGES
    WHATSOEVER  RESULTING  FROM  LOSS  OF USE, DATA OR PROFITS, WHETHER IN AN
    ACTION  OF  CONTRACT, NEGLIGENCE OR OTHER TORTIOUS ACTION, ARISING OUT OF
    OR IN CONNECTION WITH THE USE OR PERFORMANCE OF THIS SOFTWARE.
*/
//==============================================================================

#include <ripple/app/tx/impl/SignerEntries.h>
#include <ripple/basics/Log.h>
#include <ripple/ledger/Rules.h>
#include <ripple/protocol/STArray.h>
#include <ripple/protocol/STObject.h>
#include <cstdint>
#include <optional>

namespace ripple {

Expected<std::vector<SignerEntries::SignerEntry>, NotTEC>
SignerEntries::deserialize(
    STObject const& obj,
    beast::Journal journal,
    std::string const& annotation)
{
    std::pair<std::vector<SignerEntry>, NotTEC> s;

    if (!obj.isFieldPresent(sfSignerEntries))
    {
        JLOG(journal.trace())
            << "Malformed " << annotation << ": Need signer entry array.";
        return Unexpected(temMALFORMED);
    }

    std::vector<SignerEntry> accountVec;
    accountVec.reserve(STTx::maxMultiSigners());

    STArray const& sEntries(obj.getFieldArray(sfSignerEntries));
    for (STObject const& sEntry : sEntries)
    {
        // Validate the SignerEntry.
        if (sEntry.getFName() != sfSignerEntry)
        {
            JLOG(journal.trace())
                << "Malformed " << annotation << ": Expected SignerEntry.";
            return Unexpected(temMALFORMED);
        }

        // Extract SignerEntry fields.
        AccountID const account = sEntry.getAccountID(sfAccount);
        std::uint16_t const weight = sEntry.getFieldU16(sfSignerWeight);
<<<<<<< HEAD
        std::optional<uint256> tag;

        if (sEntry.isFieldPresent(sfWalletLocator))
            tag = sEntry.getFieldH256(sfWalletLocator);
=======
        std::optional<uint256> const tag = sEntry.at(~sfWalletLocator);
>>>>>>> 25474343

        accountVec.emplace_back(account, weight, tag);
    }
    return accountVec;
}

}  // namespace ripple<|MERGE_RESOLUTION|>--- conflicted
+++ resolved
@@ -19,7 +19,7 @@
 
 #include <ripple/app/tx/impl/SignerEntries.h>
 #include <ripple/basics/Log.h>
-#include <ripple/ledger/Rules.h>
+#include <ripple/protocol/Rules.h>
 #include <ripple/protocol/STArray.h>
 #include <ripple/protocol/STObject.h>
 #include <cstdint>
@@ -59,14 +59,7 @@
         // Extract SignerEntry fields.
         AccountID const account = sEntry.getAccountID(sfAccount);
         std::uint16_t const weight = sEntry.getFieldU16(sfSignerWeight);
-<<<<<<< HEAD
-        std::optional<uint256> tag;
-
-        if (sEntry.isFieldPresent(sfWalletLocator))
-            tag = sEntry.getFieldH256(sfWalletLocator);
-=======
         std::optional<uint256> const tag = sEntry.at(~sfWalletLocator);
->>>>>>> 25474343
 
         accountVec.emplace_back(account, weight, tag);
     }
