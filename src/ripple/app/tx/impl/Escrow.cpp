//------------------------------------------------------------------------------
/*
    This file is part of rippled: https://github.com/ripple/rippled
    Copyright (c) 2012, 2013 Ripple Labs Inc.

    Permission to use, copy, modify, and/or distribute this software for any
    purpose  with  or without fee is hereby granted, provided that the above
    copyright notice and this permission notice appear in all copies.

    THE  SOFTWARE IS PROVIDED "AS IS" AND THE AUTHOR DISCLAIMS ALL WARRANTIES
    WITH  REGARD  TO  THIS  SOFTWARE  INCLUDING  ALL  IMPLIED  WARRANTIES  OF
    MERCHANTABILITY  AND  FITNESS. IN NO EVENT SHALL THE AUTHOR BE LIABLE FOR
    ANY  SPECIAL ,  DIRECT, INDIRECT, OR CONSEQUENTIAL DAMAGES OR ANY DAMAGES
    WHATSOEVER  RESULTING  FROM  LOSS  OF USE, DATA OR PROFITS, WHETHER IN AN
    ACTION  OF  CONTRACT, NEGLIGENCE OR OTHER TORTIOUS ACTION, ARISING OUT OF
    OR IN CONNECTION WITH THE USE OR PERFORMANCE OF THIS SOFTWARE.
*/
//==============================================================================

#include <ripple/app/tx/impl/Escrow.h>

#include <ripple/app/misc/HashRouter.h>
#include <ripple/basics/Log.h>
#include <ripple/basics/XRPAmount.h>
#include <ripple/basics/chrono.h>
#include <ripple/basics/safe_cast.h>
#include <ripple/conditions/Condition.h>
#include <ripple/conditions/Fulfillment.h>
#include <ripple/ledger/ApplyView.h>
#include <ripple/ledger/View.h>
#include <ripple/protocol/Feature.h>
#include <ripple/protocol/Indexes.h>
#include <ripple/protocol/TxFlags.h>
#include <ripple/protocol/digest.h>
#include <ripple/protocol/st.h>
#include <ripple/protocol/Rate.h>


// During an EscrowFinish, the transaction must specify both
// a condition and a fulfillment. We track whether that
// fulfillment matches and validates the condition.
#define SF_CF_INVALID SF_PRIVATE5
#define SF_CF_VALID SF_PRIVATE6

namespace ripple {

/*
    Escrow
    ======

    Escrow is a feature of the XRP Ledger that allows you to send conditional
    XRP payments. These conditional payments, called escrows, set aside XRP and
    deliver it later when certain conditions are met. Conditions to successfully
    finish an escrow include time-based unlocks and crypto-conditions. Escrows
    can also be set to expire if not finished in time.

    The XRP set aside in an escrow is locked up. No one can use or destroy the
    XRP until the escrow has been successfully finished or canceled. Before the
    expiration time, only the intended receiver can get the XRP. After the
    expiration time, the XRP can only be returned to the sender.

    For more details on escrow, including examples, diagrams and more please
    visit https://xrpl.org/escrow.html

    For details on specific transactions, including fields and validation rules
    please see:

    `EscrowCreate`
    --------------
        See: https://xrpl.org/escrowcreate.html

    `EscrowFinish`
    --------------
        See: https://xrpl.org/escrowfinish.html

    `EscrowCancel`
    --------------
        See: https://xrpl.org/escrowcancel.html
*/

//------------------------------------------------------------------------------

/** Has the specified time passed?

    @param now  the current time
    @param mark the cutoff point
    @return true if \a now refers to a time strictly after \a mark, else false.
*/
static inline bool
after(NetClock::time_point now, std::uint32_t mark)
{
    return now.time_since_epoch().count() > mark;
}

TxConsequences
EscrowCreate::makeTxConsequences(PreflightContext const& ctx)
{
    return TxConsequences{ctx.tx,
        isXRP(ctx.tx[sfAmount]) ? ctx.tx[sfAmount].xrp() : beast::zero};
}

NotTEC
EscrowCreate::preflight(PreflightContext const& ctx)
{
    if (ctx.rules.enabled(fix1543) && ctx.tx.getFlags() & tfUniversalMask)
        return temINVALID_FLAG;

    if (auto const ret = preflight1(ctx); !isTesSuccess(ret))
        return ret;

    STAmount const amount {ctx.tx[sfAmount]};
    if (!isXRP(amount))
    {
        if (!ctx.rules.enabled(featurePaychanAndEscrowForTokens))
            return temBAD_AMOUNT;

        if (!isLegalNet(amount))
            return temBAD_AMOUNT;

        if (isFakeXRP(amount))
            return temBAD_CURRENCY;

        if (ctx.tx[sfAccount] == amount.getIssuer())
        {
            JLOG(ctx.j.trace())
                << "Malformed transaction: Cannot escrow own tokens to self.";
<<<<<<< HEAD
            return temDST_IS_SRC;
=======
            return temBAD_SRC_ACCOUNT;
>>>>>>> 87fe4114
        }
    }

    if (ctx.tx[sfAmount] <= beast::zero)
        return temBAD_AMOUNT;

    // We must specify at least one timeout value
    if (!ctx.tx[~sfCancelAfter] && !ctx.tx[~sfFinishAfter])
        return temBAD_EXPIRATION;

    // If both finish and cancel times are specified then the cancel time must
    // be strictly after the finish time.
    if (ctx.tx[~sfCancelAfter] && ctx.tx[~sfFinishAfter] &&
        ctx.tx[sfCancelAfter] <= ctx.tx[sfFinishAfter])
        return temBAD_EXPIRATION;

    if (ctx.rules.enabled(fix1571))
    {
        // In the absence of a FinishAfter, the escrow can be finished
        // immediately, which can be confusing. When creating an escrow,
        // we want to ensure that either a FinishAfter time is explicitly
        // specified or a completion condition is attached.
        if (!ctx.tx[~sfFinishAfter] && !ctx.tx[~sfCondition])
            return temMALFORMED;
    }

    if (auto const cb = ctx.tx[~sfCondition])
    {
        using namespace ripple::cryptoconditions;

        std::error_code ec;

        auto condition = Condition::deserialize(*cb, ec);
        if (!condition)
        {
            JLOG(ctx.j.debug())
                << "Malformed condition during escrow creation: "
                << ec.message();
            return temMALFORMED;
        }

        // Conditions other than PrefixSha256 require the
        // "CryptoConditionsSuite" amendment:
        if (condition->type != Type::preimageSha256 &&
            !ctx.rules.enabled(featureCryptoConditionsSuite))
            return temDISABLED;
    }

    return preflight2(ctx);
}

TER
EscrowCreate::doApply()
{

    auto const closeTime = ctx_.view().info().parentCloseTime;

    // Prior to fix1571, the cancel and finish times could be greater
    // than or equal to the parent ledgers' close time.
    //
    // With fix1571, we require that they both be strictly greater
    // than the parent ledgers' close time.
    if (ctx_.view().rules().enabled(fix1571))
    {
        if (ctx_.tx[~sfCancelAfter] && after(closeTime, ctx_.tx[sfCancelAfter]))
            return tecNO_PERMISSION;

        if (ctx_.tx[~sfFinishAfter] && after(closeTime, ctx_.tx[sfFinishAfter]))
            return tecNO_PERMISSION;
    }
    else
    {
        if (ctx_.tx[~sfCancelAfter])
        {
            auto const cancelAfter = ctx_.tx[sfCancelAfter];

            if (closeTime.time_since_epoch().count() >= cancelAfter)
                return tecNO_PERMISSION;
        }

        if (ctx_.tx[~sfFinishAfter])
        {
            auto const finishAfter = ctx_.tx[sfFinishAfter];

            if (closeTime.time_since_epoch().count() >= finishAfter)
                return tecNO_PERMISSION;
        }
    }

    auto const account = ctx_.tx[sfAccount];
    auto const sle = ctx_.view().peek(keylet::account(account));
    if (!sle)
        return temDISABLED;

    STAmount const amount {ctx_.tx[sfAmount]};

    std::shared_ptr<SLE> sleLine;
<<<<<<< HEAD

    auto const balance = STAmount((*sle)[sfBalance]).xrp();
    auto const reserve =
        ctx_.view().fees().accountReserve((*sle)[sfOwnerCount] + 1);

    if (balance < reserve)
        return tecINSUFFICIENT_RESERVE;

    // Check reserve and funds availability
    if (isXRP(amount))
    {
        if (balance < reserve + STAmount(ctx_.tx[sfAmount]).xrp())
            return tecUNFUNDED;
        // pass
    }
    else
    {
        // preflight will prevent this ever firing, included
        // defensively for completeness
        if (!ctx_.view().rules().enabled(featurePaychanAndEscrowForTokens))
            return tefINTERNAL;

        // check if the escrow is capable of being
        // finished before we allow it to be created
        {
            TER result = 
                trustTransferAllowed(
                    ctx_.view(),
                    {account, ctx_.tx[sfDestination]},
                    amount.issue(),
                    ctx_.journal);

            JLOG(ctx_.journal.trace())
                << "EscrowCreate::doApply trustTransferAllowed result="
                << result;

            if (!isTesSuccess(result))
                return result;
        }

        // perform the lock as a dry run before
        // we modify anything on-ledger
        sleLine = ctx_.view().peek(keylet::line(account, amount.getIssuer(), amount.getCurrency()));
        if (!sleLine)
        {
            JLOG(ctx_.journal.trace())
                << "EscrowCreate::doApply trustAdjustLockedBalance trustline missing "
                << account << "-" 
                << amount.getIssuer() << "/"
                << amount.getCurrency(); 
            return tecUNFUNDED;
        }

=======

    auto const balance = STAmount((*sle)[sfBalance]).xrp();
    auto const reserve =
        ctx_.view().fees().accountReserve((*sle)[sfOwnerCount] + 1);

    if (balance < reserve)
        return tecINSUFFICIENT_RESERVE;

    // Check reserve and funds availability
    if (isXRP(amount))
    {
        if (balance < reserve + STAmount(ctx_.tx[sfAmount]).xrp())
            return tecUNFUNDED;
        // pass
    }
    else
    {
        // preflight will prevent this ever firing, included
        // defensively for completeness
        if (!ctx_.view().rules().enabled(featurePaychanAndEscrowForTokens))
            return temDISABLED;

        // check if the escrow is capable of being
        // finished before we allow it to be created
        {
            TER result = 
                trustTransferAllowed(
                    ctx_.view(),
                    {account, ctx_.tx[sfDestination]},
                    amount.issue(),
                    ctx_.journal);

            JLOG(ctx_.journal.trace())
                << "EscrowCreate::doApply trustTransferAllowed result="
                << result;

            if (!isTesSuccess(result))
                return result;
        }

        // perform the lock as a dry run before
        // we modify anything on-ledger
        sleLine = ctx_.view().peek(keylet::line(account, amount.getIssuer(), amount.getCurrency()));

>>>>>>> 87fe4114
        {
            TER result = 
                trustAdjustLockedBalance(
                    ctx_.view(),
                    sleLine,
                    amount,
                    1,
                    ctx_.journal,
                    DryRun);
            
            JLOG(ctx_.journal.trace())
                << "EscrowCreate::doApply trustAdjustLockedBalance (dry) result="
                << result;

            if (!isTesSuccess(result))
                return result;
        }
    }

    // Check destination account
    {
        auto const sled =
            ctx_.view().read(keylet::account(ctx_.tx[sfDestination]));
        if (!sled)
            return tecNO_DST;
        if (((*sled)[sfFlags] & lsfRequireDestTag) &&
            !ctx_.tx[~sfDestinationTag])
            return tecDST_TAG_NEEDED;

        // Obeying the lsfDissalowXRP flag was a bug.  Piggyback on
        // featureDepositAuth to remove the bug.
        if (!ctx_.view().rules().enabled(featureDepositAuth) &&
            ((*sled)[sfFlags] & lsfDisallowXRP))
            return tecNO_TARGET;
    }

    // Create escrow in ledger.  Note that we we use the value from the
    // sequence or ticket.  For more explanation see comments in SeqProxy.h.
    
    Keylet const escrowKeylet = keylet::escrow(account, seqID(ctx_));

    auto const slep = std::make_shared<SLE>(escrowKeylet);
    (*slep)[sfAmount] = ctx_.tx[sfAmount];
    (*slep)[sfAccount] = account;
    (*slep)[~sfCondition] = ctx_.tx[~sfCondition];
    (*slep)[~sfSourceTag] = ctx_.tx[~sfSourceTag];
    (*slep)[sfDestination] = ctx_.tx[sfDestination];
    (*slep)[~sfCancelAfter] = ctx_.tx[~sfCancelAfter];
    (*slep)[~sfFinishAfter] = ctx_.tx[~sfFinishAfter];
    (*slep)[~sfDestinationTag] = ctx_.tx[~sfDestinationTag];

    ctx_.view().insert(slep);

    // Add escrow to sender's owner directory
    {
        auto page = ctx_.view().dirInsert(
            keylet::ownerDir(account), escrowKeylet, describeOwnerDir(account));
        if (!page)
            return tecDIR_FULL;
        (*slep)[sfOwnerNode] = *page;
    }

    // If it's not a self-send, add escrow to recipient's owner directory.
    if (auto const dest = ctx_.tx[sfDestination]; dest != ctx_.tx[sfAccount])
    {
        auto page = ctx_.view().dirInsert(
            keylet::ownerDir(dest), escrowKeylet, describeOwnerDir(dest));
        if (!page)
            return tecDIR_FULL;
        (*slep)[sfDestinationNode] = *page;
    }

    // Deduct owner's balance, increment owner count
    if (isXRP(amount))
        (*sle)[sfBalance] = (*sle)[sfBalance] - ctx_.tx[sfAmount];
    else 
    {
        if (!ctx_.view().rules().enabled(featurePaychanAndEscrowForTokens) || !sleLine)
<<<<<<< HEAD
            return tefINTERNAL;
=======
            return temDISABLED;
>>>>>>> 87fe4114

        // do the lock-up for real now
        TER result =
            trustAdjustLockedBalance(
                ctx_.view(),
                sleLine,
                amount,
                1,
                ctx_.journal,
                WetRun);
                
        JLOG(ctx_.journal.trace())
            << "EscrowCreate::doApply trustAdjustLockedBalance (wet) result="
            << result;

        if (!isTesSuccess(result))
            return result;
    }

    adjustOwnerCount(ctx_.view(), sle, 1, ctx_.journal);
    ctx_.view().update(sle);

    return tesSUCCESS;
}

//------------------------------------------------------------------------------

static bool
checkCondition(Slice f, Slice c)
{
    using namespace ripple::cryptoconditions;

    std::error_code ec;

    auto condition = Condition::deserialize(c, ec);
    if (!condition)
        return false;

    auto fulfillment = Fulfillment::deserialize(f, ec);
    if (!fulfillment)
        return false;

    return validate(*fulfillment, *condition);
}

NotTEC
EscrowFinish::preflight(PreflightContext const& ctx)
{
    if (ctx.rules.enabled(fix1543) && ctx.tx.getFlags() & tfUniversalMask)
        return temINVALID_FLAG;

    if (auto const ret = preflight1(ctx); !isTesSuccess(ret))
        return ret;

    auto const cb = ctx.tx[~sfCondition];
    auto const fb = ctx.tx[~sfFulfillment];

    // If you specify a condition, then you must also specify
    // a fulfillment.
    if (static_cast<bool>(cb) != static_cast<bool>(fb))
        return temMALFORMED;

    // Verify the transaction signature. If it doesn't work
    // then don't do any more work.
    {
        auto const ret = preflight2(ctx);
        if (!isTesSuccess(ret))
            return ret;
    }

    if (cb && fb)
    {
        auto& router = ctx.app.getHashRouter();

        auto const id = ctx.tx.getTransactionID();
        auto const flags = router.getFlags(id);

        // If we haven't checked the condition, check it
        // now. Whether it passes or not isn't important
        // in preflight.
        if (!(flags & (SF_CF_INVALID | SF_CF_VALID)))
        {
            if (checkCondition(*fb, *cb))
                router.setFlags(id, SF_CF_VALID);
            else
                router.setFlags(id, SF_CF_INVALID);
        }
    }

    return tesSUCCESS;
}

FeeUnit64
EscrowFinish::calculateBaseFee(ReadView const& view, STTx const& tx)
{
    FeeUnit64 extraFee{0};

    if (auto const fb = tx[~sfFulfillment])
    {
        extraFee +=
            safe_cast<FeeUnit64>(view.fees().units) * (32 + (fb->size() / 16));
    }

    return Transactor::calculateBaseFee(view, tx) + extraFee;
}

TER
EscrowFinish::doApply()
{
    bool hooksEnabled = view().rules().enabled(featureHooks);
    
    if (!hooksEnabled && ctx_.tx.isFieldPresent(sfEscrowID))
        return temDISABLED;
    
    std::optional<uint256> escrowID = ctx_.tx[~sfEscrowID];

    if (escrowID && ctx_.tx[sfOfferSequence] != 0)
        return temMALFORMED;

    Keylet k =        
        escrowID
        ? Keylet(ltESCROW, *escrowID)
        : keylet::escrow(ctx_.tx[sfOwner], ctx_.tx[sfOfferSequence]);

    auto const slep = ctx_.view().peek(k);
    if (!slep)
        return tecNO_TARGET;

    AccountID const account = (*slep)[sfAccount];
    auto const sle = ctx_.view().peek(keylet::account(account));
    auto amount = slep->getFieldAmount(sfAmount);

    // If a cancel time is present, a finish operation should only succeed prior
    // to that time. fix1571 corrects a logic error in the check that would make
    // a finish only succeed strictly after the cancel time.
    if (ctx_.view().rules().enabled(fix1571))
    {
        auto const now = ctx_.view().info().parentCloseTime;

        // Too soon: can't execute before the finish time
        if ((*slep)[~sfFinishAfter] && !after(now, (*slep)[sfFinishAfter]))
            return tecNO_PERMISSION;

        // Too late: can't execute after the cancel time
        if ((*slep)[~sfCancelAfter] && after(now, (*slep)[sfCancelAfter]))
            return tecNO_PERMISSION;
    }
    else
    {
        // Too soon?
        if ((*slep)[~sfFinishAfter] &&
            ctx_.view().info().parentCloseTime.time_since_epoch().count() <=
                (*slep)[sfFinishAfter])
            return tecNO_PERMISSION;

        // Too late?
        if ((*slep)[~sfCancelAfter] &&
            ctx_.view().info().parentCloseTime.time_since_epoch().count() <=
                (*slep)[sfCancelAfter])
            return tecNO_PERMISSION;
    }

    // Check cryptocondition fulfillment
    {
        auto const id = ctx_.tx.getTransactionID();
        auto flags = ctx_.app.getHashRouter().getFlags(id);

        auto const cb = ctx_.tx[~sfCondition];

        // It's unlikely that the results of the check will
        // expire from the hash router, but if it happens,
        // simply re-run the check.
        if (cb && !(flags & (SF_CF_INVALID | SF_CF_VALID)))
        {
            auto const fb = ctx_.tx[~sfFulfillment];

            if (!fb)
                return tecINTERNAL;

            if (checkCondition(*fb, *cb))
                flags = SF_CF_VALID;
            else
                flags = SF_CF_INVALID;

            ctx_.app.getHashRouter().setFlags(id, flags);
        }

        // If the check failed, then simply return an error
        // and don't look at anything else.
        if (flags & SF_CF_INVALID)
            return tecCRYPTOCONDITION_ERROR;

        // Check against condition in the ledger entry:
        auto const cond = (*slep)[~sfCondition];

        // If a condition wasn't specified during creation,
        // one shouldn't be included now.
        if (!cond && cb)
            return tecCRYPTOCONDITION_ERROR;

        // If a condition was specified during creation of
        // the suspended payment, the identical condition
        // must be presented again. We don't check if the
        // fulfillment matches the condition since we did
        // that in preflight.
        if (cond && (cond != cb))
            return tecCRYPTOCONDITION_ERROR;
    }

    // NOTE: Escrow payments cannot be used to fund accounts.
    AccountID const destID = (*slep)[sfDestination];
    auto const sled = ctx_.view().peek(keylet::account(destID));
    if (!sled)
        return tecNO_DST;

    if (ctx_.view().rules().enabled(featureDepositAuth))
    {
        // Is EscrowFinished authorized?
        if (sled->getFlags() & lsfDepositAuth)
        {
            // A destination account that requires authorization has two
            // ways to get an EscrowFinished into the account:
            //  1. If Account == Destination, or
            //  2. If Account is deposit preauthorized by destination.
            if (account_ != destID)
            {
                if (!view().exists(keylet::depositPreauth(destID, account_)))
                    return tecNO_PERMISSION;
            }
        }
    }

    
    if (!isXRP(amount))
    {
        if (!ctx_.view().rules().enabled(featurePaychanAndEscrowForTokens))
<<<<<<< HEAD
            return tefINTERNAL;
=======
            return temDISABLED;
>>>>>>> 87fe4114
        
        // perform a dry run of the transfer before we 
        // change anything on-ledger
        TER result = 
            trustTransferLockedBalance(
                ctx_.view(), 
                account_,   // txn signing account
                sle,        // src account
                sled,       // dst account
                amount,     // xfer amount
                -1,
                j_,
                DryRun      // dry run
            );

        JLOG(j_.trace())
            << "EscrowFinish::doApply trustTransferLockedBalance (dry) result="
            << result;

        if (!isTesSuccess(result))
            return result;
    }

    // Remove escrow from owner directory
    {
        auto const page = (*slep)[sfOwnerNode];
        if (!ctx_.view().dirRemove(
                keylet::ownerDir(account), page, k.key, true))
        {
            JLOG(j_.fatal()) << "Unable to delete Escrow from owner.";
            return tefBAD_LEDGER;
        }
    }

    // Remove escrow from recipient's owner directory, if present.
    if (auto const optPage = (*slep)[~sfDestinationNode])
    {
        if (!ctx_.view().dirRemove(
                keylet::ownerDir(destID), *optPage, k.key, true))
        {
            JLOG(j_.fatal()) << "Unable to delete Escrow from recipient.";
            return tefBAD_LEDGER;
        }
    }



    if (isXRP(amount))
        (*sled)[sfBalance] = (*sled)[sfBalance] + (*slep)[sfAmount];
    else 
    {
        // all the significant complexity of checking the validity of this
        // transfer and ensuring the lines exist etc is hidden away in this
        // function, all we need to do is call it and return if unsuccessful.
        TER result = 
            trustTransferLockedBalance(
                ctx_.view(), 
                account_,   // txn signing account
                sle,        // src account
                sled,       // dst account
                amount,     // xfer amount
                -1,
                j_,
                WetRun      // wet run;
            );

        JLOG(j_.trace())
            << "EscrowFinish::doApply trustTransferLockedBalance (wet) result="
            << result;

        if (!isTesSuccess(result))
            return result;
    }

    ctx_.view().update(sled);

    // Adjust source owner count
    adjustOwnerCount(ctx_.view(), sle, -1, ctx_.journal);
    ctx_.view().update(sle);

    // Remove escrow from ledger
    ctx_.view().erase(slep);

    return tesSUCCESS;
}

//------------------------------------------------------------------------------

NotTEC
EscrowCancel::preflight(PreflightContext const& ctx)
{
    if (ctx.rules.enabled(fix1543) && ctx.tx.getFlags() & tfUniversalMask)
        return temINVALID_FLAG;

    if (auto const ret = preflight1(ctx); !isTesSuccess(ret))
        return ret;

    return preflight2(ctx);
}

TER
EscrowCancel::doApply()
{
    bool hooksEnabled = view().rules().enabled(featureHooks);
    
    if (!hooksEnabled && ctx_.tx.isFieldPresent(sfEscrowID))
        return temDISABLED;
    
    std::optional<uint256> escrowID = ctx_.tx[~sfEscrowID];

    if (escrowID && ctx_.tx[sfOfferSequence] != 0)
        return temMALFORMED;

    Keylet k =        
        escrowID
        ? Keylet(ltESCROW, *escrowID)
        : keylet::escrow(ctx_.tx[sfOwner], ctx_.tx[sfOfferSequence]);
    
    auto const slep = ctx_.view().peek(k);
    if (!slep)
        return tecNO_TARGET;

    if (ctx_.view().rules().enabled(fix1571))
    {
        auto const now = ctx_.view().info().parentCloseTime;

        // No cancel time specified: can't execute at all.
        if (!(*slep)[~sfCancelAfter])
            return tecNO_PERMISSION;

        // Too soon: can't execute before the cancel time.
        if (!after(now, (*slep)[sfCancelAfter]))
            return tecNO_PERMISSION;
    }
    else
    {
        // Too soon?
        if (!(*slep)[~sfCancelAfter] ||
            ctx_.view().info().parentCloseTime.time_since_epoch().count() <=
                (*slep)[sfCancelAfter])
            return tecNO_PERMISSION;
    }

    AccountID const account = (*slep)[sfAccount];
    auto const sle = ctx_.view().peek(keylet::account(account));
    auto amount = slep->getFieldAmount(sfAmount);

    std::shared_ptr<SLE> sleLine;

    if (!isXRP(amount))
    {
        if (!ctx_.view().rules().enabled(featurePaychanAndEscrowForTokens))
<<<<<<< HEAD
            return tefINTERNAL;
=======
            return temDISABLED;
>>>>>>> 87fe4114

        sleLine =
            ctx_.view().peek(
                keylet::line(account, amount.getIssuer(), amount.getCurrency()));

        // dry run before we make any changes to ledger
        if (TER result = 
            trustAdjustLockedBalance(
                ctx_.view(),
                sleLine,
                -amount,
                -1,
                ctx_.journal,
                DryRun);
            result != tesSUCCESS)
            return result;
    }

    // Remove escrow from owner directory
    {
        auto const page = (*slep)[sfOwnerNode];
        if (!ctx_.view().dirRemove(
                keylet::ownerDir(account), page, k.key, true))
        {
            JLOG(j_.fatal()) << "Unable to delete Escrow from owner.";
            return tefBAD_LEDGER;
        }
    }

    // Remove escrow from recipient's owner directory, if present.
    if (auto const optPage = (*slep)[~sfDestinationNode]; optPage)
    {
        if (!ctx_.view().dirRemove(
                keylet::ownerDir((*slep)[sfDestination]),
                *optPage,
                k.key,
                true))
        {
            JLOG(j_.fatal()) << "Unable to delete Escrow from recipient.";
            return tefBAD_LEDGER;
        }
    }

    // Transfer amount back to the owner (or unlock it in TL case)
    if (isXRP(amount))
        (*sle)[sfBalance] = (*sle)[sfBalance] + (*slep)[sfAmount];
    else
    {
        if (!ctx_.view().rules().enabled(featurePaychanAndEscrowForTokens))
<<<<<<< HEAD
            return tefINTERNAL;
=======
            return temDISABLED;
>>>>>>> 87fe4114

        // unlock previously locked tokens from source line
        TER result =
            trustAdjustLockedBalance(
                ctx_.view(),
                sleLine,
                -amount,
                -1,
                ctx_.journal,
                WetRun);

        JLOG(ctx_.journal.trace())
            << "EscrowCancel::doApply trustAdjustLockedBalance (wet) result="
            << result;
        
        if (!isTesSuccess(result))
            return result;
    }

    // Decrement owner count
    adjustOwnerCount(ctx_.view(), sle, -1, ctx_.journal);
    ctx_.view().update(sle);

    // Remove escrow from ledger
    ctx_.view().erase(slep);

    return tesSUCCESS;
}

}  // namespace ripple<|MERGE_RESOLUTION|>--- conflicted
+++ resolved
@@ -124,11 +124,7 @@
         {
             JLOG(ctx.j.trace())
                 << "Malformed transaction: Cannot escrow own tokens to self.";
-<<<<<<< HEAD
-            return temDST_IS_SRC;
-=======
             return temBAD_SRC_ACCOUNT;
->>>>>>> 87fe4114
         }
     }
 
@@ -226,7 +222,6 @@
     STAmount const amount {ctx_.tx[sfAmount]};
 
     std::shared_ptr<SLE> sleLine;
-<<<<<<< HEAD
 
     auto const balance = STAmount((*sle)[sfBalance]).xrp();
     auto const reserve =
@@ -247,7 +242,7 @@
         // preflight will prevent this ever firing, included
         // defensively for completeness
         if (!ctx_.view().rules().enabled(featurePaychanAndEscrowForTokens))
-            return tefINTERNAL;
+            return temDISABLED;
 
         // check if the escrow is capable of being
         // finished before we allow it to be created
@@ -280,52 +275,6 @@
             return tecUNFUNDED;
         }
 
-=======
-
-    auto const balance = STAmount((*sle)[sfBalance]).xrp();
-    auto const reserve =
-        ctx_.view().fees().accountReserve((*sle)[sfOwnerCount] + 1);
-
-    if (balance < reserve)
-        return tecINSUFFICIENT_RESERVE;
-
-    // Check reserve and funds availability
-    if (isXRP(amount))
-    {
-        if (balance < reserve + STAmount(ctx_.tx[sfAmount]).xrp())
-            return tecUNFUNDED;
-        // pass
-    }
-    else
-    {
-        // preflight will prevent this ever firing, included
-        // defensively for completeness
-        if (!ctx_.view().rules().enabled(featurePaychanAndEscrowForTokens))
-            return temDISABLED;
-
-        // check if the escrow is capable of being
-        // finished before we allow it to be created
-        {
-            TER result = 
-                trustTransferAllowed(
-                    ctx_.view(),
-                    {account, ctx_.tx[sfDestination]},
-                    amount.issue(),
-                    ctx_.journal);
-
-            JLOG(ctx_.journal.trace())
-                << "EscrowCreate::doApply trustTransferAllowed result="
-                << result;
-
-            if (!isTesSuccess(result))
-                return result;
-        }
-
-        // perform the lock as a dry run before
-        // we modify anything on-ledger
-        sleLine = ctx_.view().peek(keylet::line(account, amount.getIssuer(), amount.getCurrency()));
-
->>>>>>> 87fe4114
         {
             TER result = 
                 trustAdjustLockedBalance(
@@ -404,11 +353,7 @@
     else 
     {
         if (!ctx_.view().rules().enabled(featurePaychanAndEscrowForTokens) || !sleLine)
-<<<<<<< HEAD
-            return tefINTERNAL;
-=======
             return temDISABLED;
->>>>>>> 87fe4114
 
         // do the lock-up for real now
         TER result =
@@ -645,11 +590,7 @@
     if (!isXRP(amount))
     {
         if (!ctx_.view().rules().enabled(featurePaychanAndEscrowForTokens))
-<<<<<<< HEAD
-            return tefINTERNAL;
-=======
             return temDISABLED;
->>>>>>> 87fe4114
         
         // perform a dry run of the transfer before we 
         // change anything on-ledger
@@ -802,11 +743,7 @@
     if (!isXRP(amount))
     {
         if (!ctx_.view().rules().enabled(featurePaychanAndEscrowForTokens))
-<<<<<<< HEAD
-            return tefINTERNAL;
-=======
             return temDISABLED;
->>>>>>> 87fe4114
 
         sleLine =
             ctx_.view().peek(
@@ -856,11 +793,7 @@
     else
     {
         if (!ctx_.view().rules().enabled(featurePaychanAndEscrowForTokens))
-<<<<<<< HEAD
-            return tefINTERNAL;
-=======
             return temDISABLED;
->>>>>>> 87fe4114
 
         // unlock previously locked tokens from source line
         TER result =
