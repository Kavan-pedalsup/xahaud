#ifndef APPLY_HOOK_INCLUDED
#define APPLY_HOOK_INCLUDED 1
#include <ripple/app/hook/Enum.h>
#include <ripple/app/hook/Macro.h>
#include <ripple/app/hook/Misc.h>
#include <ripple/app/misc/Transaction.h>
#include <ripple/app/tx/impl/ApplyContext.h>
#include <ripple/basics/Blob.h>
#include <ripple/beast/utility/Journal.h>
#include <ripple/protocol/SField.h>
#include <ripple/protocol/TER.h>
#include <ripple/protocol/digest.h>
#include "quickjs-atom.h"
#include "quickjs-libc.h"
#include "quickjs.h"
#include <any>
#include <memory>
#include <optional>
#include <queue>
#include <vector>
#include <wasmedge/wasmedge.h>

extern "C" {
int
js_code_init_textdecoder(JSContext*, JSModuleDef* m);
}

namespace hook {
struct HookContext;
struct HookResult;
bool
isEmittedTxn(ripple::STTx const& tx);

// This map type acts as both a read and write cache for hook execution
// and is preserved across the execution of the set of hook chains
// being executed in the current transaction. It is committed to lgr
// only upon tesSuccess for the otxn.
class HookStateMap : public std::map<
                         ripple::AccountID,  // account that owns the state
                         std::tuple<
                             int64_t,  // remaining available ownercount
                             int64_t,  // total namespace count
                             std::map<
                                 ripple::uint256,  // namespace
                                 std::map<
                                     ripple::uint256,  // key
                                     std::pair<
                                         bool,  // is modified from ledger value
                                         ripple::Blob>>>>>  // the value
{
public:
    uint32_t modified_entry_count = 0;  // track the number of total modified
};

using namespace ripple;
std::vector<std::pair<AccountID, bool>>
getTransactionalStakeHolders(STTx const& tx, ReadView const& rv);
}  // namespace hook

namespace hook_api {

// for debugging if you want a lot of output change to 1
#define HOOK_DBG 0
#define DBG_PRINTF \
    if (HOOK_DBG)  \
    printf
#define DBG_FPRINTF \
    if (HOOK_DBG)   \
    fprintf

DECLARE_WASM_FUNCTION(int32_t, _g, uint32_t guard_id, uint32_t maxiter);

DECLARE_WASM_FUNCTION(
    int64_t,
    accept,
    uint32_t read_ptr,
    uint32_t read_len,
    int64_t error_code);

DECLARE_JS_FUNCTION(int64_t, accept, JSValue error_msg, JSValue error_code);

DECLARE_WASM_FUNCTION(
    int64_t,
    rollback,
    uint32_t read_ptr,
    uint32_t read_len,
    int64_t error_code);

DECLARE_JS_FUNCTION(int64_t, rollback, JSValue error_msg, JSValue error_code);

DECLARE_WASM_FUNCTION(
    int64_t,
    util_raddr,
    uint32_t write_ptr,
    uint32_t write_len,
    uint32_t read_ptr,
    uint32_t read_len);

DECLARE_JS_FUNCTION(JSValue, util_raddr, JSValue acc_id);

DECLARE_WASM_FUNCTION(
    int64_t,
    util_accid,
    uint32_t write_ptr,
    uint32_t write_len,
    uint32_t read_ptr,
    uint32_t read_len);

DECLARE_JS_FUNCTION(JSValue, util_accid, JSValue acc_id);

DECLARE_WASM_FUNCTION(
    int64_t,
    util_verify,
    uint32_t dread_ptr,
    uint32_t dread_len,
    uint32_t sread_ptr,
    uint32_t sread_len,
    uint32_t kread_ptr,
    uint32_t kread_len);

DECLARE_JS_FUNCTION(
    JSValue,
    util_verify,
    JSValue data,
    JSValue sig,
    JSValue pubkey);

DECLARE_WASM_FUNCTION(
    int64_t,
    sto_validate,
    uint32_t tread_ptr,
    uint32_t tread_len);
DECLARE_JS_FUNCTION(JSValue, sto_validate, JSValue sto);
DECLARE_WASM_FUNCTION(
    int64_t,
    sto_subfield,
    uint32_t read_ptr,
    uint32_t read_len,
    uint32_t field_id);
DECLARE_JS_FUNCTION(JSValue, sto_subfield, JSValue sto, JSValue field_id);
DECLARE_WASM_FUNCTION(
    int64_t,
    sto_subarray,
    uint32_t read_ptr,
    uint32_t read_len,
    uint32_t array_id);
DECLARE_JS_FUNCTION(JSValue, sto_subarray, JSValue sto, JSValue array_id);
DECLARE_WASM_FUNCTION(
    int64_t,
    sto_emplace,
    uint32_t write_ptr,
    uint32_t write_len,
    uint32_t sread_ptr,
    uint32_t sread_len,
    uint32_t fread_ptr,
    uint32_t fread_len,
    uint32_t field_id);
DECLARE_JS_FUNCTION(
    JSValue,
    sto_emplace,
    JSValue sto,
    JSValue field_bytes,
    JSValue field_id);
DECLARE_WASM_FUNCTION(
    int64_t,
    sto_erase,
    uint32_t write_ptr,
    uint32_t write_len,
    uint32_t read_ptr,
    uint32_t read_len,
    uint32_t field_id);
DECLARE_JS_FUNCTION(JSValue, sto_erase, JSValue sto, JSValue field_id);

DECLARE_WASM_FUNCTION(
    int64_t,
    util_sha512h,
    uint32_t write_ptr,
    uint32_t write_len,
    uint32_t read_ptr,
    uint32_t read_len);

DECLARE_JS_FUNCTION(JSValue, util_sha512h, JSValue data);

DECLARE_WASM_FUNCTION(
    int64_t,
    util_keylet,
    uint32_t write_ptr,
    uint32_t write_len,
    uint32_t keylet_type,
    uint32_t a,
    uint32_t b,
    uint32_t c,
    uint32_t d,
    uint32_t e,
    uint32_t f);

DECLARE_JS_FUNCTION(
    JSValue,
    util_keylet,
    JSValue keylet_type,
    JSValue keylet_data);

DECLARE_WASM_FUNCNARG(int64_t, etxn_burden);
DECLARE_JS_FUNCNARG(JSValue, etxn_burden);
DECLARE_WASM_FUNCTION(
    int64_t,
    etxn_details,
    uint32_t write_ptr,
    uint32_t write_len);
DECLARE_JS_FUNCNARG(JSValue, etxn_details);

DECLARE_WASM_FUNCTION(
    int64_t,
    etxn_fee_base,
    uint32_t read_ptr,
    uint32_t read_len);
DECLARE_JS_FUNCTION(JSValue, etxn_fee_base, JSValue txblob);

DECLARE_WASM_FUNCTION(int64_t, etxn_reserve, uint32_t count);
DECLARE_JS_FUNCTION(JSValue, etxn_reserve, JSValue count);

DECLARE_WASM_FUNCNARG(int64_t, etxn_generation);
DECLARE_JS_FUNCNARG(JSValue, etxn_generation);

DECLARE_WASM_FUNCTION(
    int64_t,
    etxn_nonce,
    uint32_t write_ptr,
    uint32_t write_len);

DECLARE_JS_FUNCNARG(JSValue, etxn_nonce);

DECLARE_WASM_FUNCTION(
    int64_t,
    emit,
    uint32_t write_ptr,
    uint32_t write_len,
    uint32_t read_ptr,
    uint32_t read_len);

DECLARE_JS_FUNCTION(JSValue, emit, JSValue txn);

DECLARE_JS_FUNCTION(JSValue, prepare, JSValue tmpl);

DECLARE_JS_FUNCNARG(JSValue, otxn_json);

DECLARE_JS_FUNCTION(JSValue, slot_json, JSValue slotno);

DECLARE_JS_FUNCTION(JSValue, sto_to_json, JSValue sto_in);

DECLARE_JS_FUNCTION(JSValue, sto_from_json, JSValue json_in);

DECLARE_WASM_FUNCTION(int64_t, float_set, int32_t exponent, int64_t mantissa);
DECLARE_JS_FUNCTION(JSValue, float_set, JSValue e, JSValue m);

DECLARE_WASM_FUNCTION(int64_t, float_multiply, int64_t float1, int64_t float2);
DECLARE_JS_FUNCTION(JSValue, float_multiply, JSValue f1, JSValue f2);

DECLARE_WASM_FUNCTION(
    int64_t,
    float_mulratio,
    int64_t float1,
    uint32_t round_up,
    uint32_t numerator,
    uint32_t denominator);
DECLARE_JS_FUNCTION(
    JSValue,
    float_mulratio,
    JSValue f1,
    JSValue round_up,
    JSValue numerator,
    JSValue denominator);

DECLARE_WASM_FUNCTION(int64_t, float_negate, int64_t float1);
DECLARE_JS_FUNCTION(JSValue, float_negate, JSValue f1);

DECLARE_WASM_FUNCTION(
    int64_t,
    float_compare,
    int64_t float1,
    int64_t float2,
    uint32_t mode);
DECLARE_JS_FUNCTION(
    JSValue,
    float_compare,
    JSValue f1,
    JSValue f2,
    JSValue mode);

DECLARE_WASM_FUNCTION(int64_t, float_sum, int64_t float1, int64_t float2);
DECLARE_JS_FUNCTION(JSValue, float_sum, JSValue f1, JSValue f2);

DECLARE_WASM_FUNCTION(
    int64_t,
    float_sto,
    uint32_t write_ptr,
    uint32_t write_len,
    uint32_t cread_ptr,
    uint32_t cread_len,
    uint32_t iread_ptr,
    uint32_t iread_len,
    int64_t float1,
    uint32_t field_code);
DECLARE_JS_FUNCTION(
    JSValue,
    float_sto,
    JSValue cur,
    JSValue isu,
    JSValue float1,
    JSValue field_code);

DECLARE_WASM_FUNCTION(
    int64_t,
    float_sto_set,
    uint32_t read_ptr,
    uint32_t read_len);
DECLARE_JS_FUNCTION(JSValue, float_sto_set, JSValue buf);

DECLARE_WASM_FUNCTION(int64_t, float_invert, int64_t float1);
DECLARE_JS_FUNCTION(JSValue, float_invert, JSValue f1);
DECLARE_WASM_FUNCTION(int64_t, float_divide, int64_t float1, int64_t float2);
DECLARE_JS_FUNCTION(JSValue, float_divide, JSValue f1, JSValue f2);
DECLARE_WASM_FUNCNARG(int64_t, float_one);
DECLARE_JS_FUNCNARG(JSValue, float_one);
DECLARE_WASM_FUNCTION(int64_t, float_mantissa, int64_t float1);
DECLARE_JS_FUNCTION(JSValue, float_mantissa, JSValue f1);
DECLARE_WASM_FUNCTION(int64_t, float_sign, int64_t float1);
DECLARE_JS_FUNCTION(JSValue, float_sign, JSValue f1);
DECLARE_WASM_FUNCTION(
    int64_t,
    float_int,
    int64_t float1,
    uint32_t decimal_places,
    uint32_t abs);
DECLARE_JS_FUNCTION(
    JSValue,
    float_int,
    JSValue f1,
    JSValue decimal_places,
    JSValue abs);
DECLARE_WASM_FUNCTION(int64_t, float_log, int64_t float1);
DECLARE_JS_FUNCTION(JSValue, float_log, JSValue float1);
DECLARE_WASM_FUNCTION(int64_t, float_root, int64_t float1, uint32_t n);
DECLARE_JS_FUNCTION(JSValue, float_root, JSValue f1, JSValue n);
DECLARE_WASM_FUNCTION(
    int64_t,
    hook_account,
    uint32_t write_ptr,
    uint32_t write_len);
DECLARE_JS_FUNCTION(JSValue, hook_account);

DECLARE_WASM_FUNCTION(
    int64_t,
    hook_hash,
    uint32_t write_ptr,
    uint32_t write_len,
    int32_t hook_no);
DECLARE_JS_FUNCTION(JSValue, hook_hash, JSValue hook_no);

DECLARE_WASM_FUNCNARG(int64_t, fee_base);
DECLARE_JS_FUNCNARG(JSValue, fee_base);
DECLARE_WASM_FUNCNARG(int64_t, ledger_seq);
DECLARE_JS_FUNCNARG(JSvalue, ledger_seq);
DECLARE_WASM_FUNCNARG(int64_t, ledger_last_time);
DECLARE_JS_FUNCNARG(JSValue, ledger_last_time);
DECLARE_WASM_FUNCTION(
    int64_t,
    ledger_last_hash,
    uint32_t write_ptr,
    uint32_t write_len);
DECLARE_JS_FUNCNARG(JSValue, ledger_last_hash);

DECLARE_WASM_FUNCTION(
    int64_t,
    ledger_nonce,
    uint32_t write_ptr,
    uint32_t write_len);
DECLARE_JS_FUNCNARG(JSValue, ledger_nonce);

DECLARE_WASM_FUNCTION(
    int64_t,
    ledger_keylet,
    uint32_t write_ptr,
    uint32_t write_len,
    uint32_t lread_ptr,
    uint32_t lread_len,
    uint32_t hread_ptr,
    uint32_t hread_len);

DECLARE_JS_FUNCTION(JSValue, ledger_keylet, JSValue low, JSValue high);

DECLARE_WASM_FUNCTION(
    int64_t,
    hook_param_set,
    uint32_t read_ptr,
    uint32_t read_len,
    uint32_t kread_ptr,
    uint32_t kread_len,
    uint32_t hread_ptr,
    uint32_t hread_len);

DECLARE_JS_FUNCTION(
    JSvalue,
    hook_param_set,
    JSValue val,
    JSValue key,
    JSValue hhash);

DECLARE_WASM_FUNCTION(
    int64_t,
    hook_param,
    uint32_t write_ptr,
    uint32_t write_len,
    uint32_t read_ptr,
    uint32_t read_len);

DECLARE_JS_FUNCTION(JSValue, hook_param, JSValue key);

DECLARE_WASM_FUNCNARG(int64_t, hook_again);
DECLARE_JS_FUNCNARG(JSValue, hook_again);

DECLARE_WASM_FUNCTION(
    int64_t,
    hook_skip,
    uint32_t read_ptr,
    uint32_t read_len,
    uint32_t flags);

DECLARE_JS_FUNCTION(JSValue, hook_skip, JSValue hhash, JSValue flags);

DECLARE_WASM_FUNCNARG(int64_t, hook_pos);

DECLARE_JS_FUNCNARG(JSValue, hook_pos);

DECLARE_WASM_FUNCTION(
    int64_t,
    slot,
    uint32_t write_ptr,
    uint32_t write_len,
    uint32_t slot);
DECLARE_JS_FUNCTION(JSValue, slot, JSValue slot_no);

DECLARE_WASM_FUNCTION(int64_t, slot_clear, uint32_t slot);
DECLARE_JS_FUNCTION(JSValue, slot_clear, JSValue slot_no);

DECLARE_WASM_FUNCTION(int64_t, slot_count, uint32_t slot);
DECLARE_JS_FUNCTION(JSValue, slot_count, JSValeu slot_no);

DECLARE_WASM_FUNCTION(
    int64_t,
    slot_set,
    uint32_t read_ptr,
    uint32_t read_len,
    uint32_t slot);
DECLARE_JS_FUNCTION(JSValue, slot_set, JSValue kl, JSValue slot_no);

DECLARE_WASM_FUNCTION(int64_t, slot_size, uint32_t slot);
DECLARE_JS_FUNCTION(JSValue, slot_size, JSValue slot_no);
DECLARE_WASM_FUNCTION(
    int64_t,
    slot_subarray,
    uint32_t parent_slot,
    uint32_t array_id,
    uint32_t new_slot);
DECLARE_JS_FUNCTION(
    JSValue,
    slot_subarray,
    JSValue parent_slot_no,
    JSValue array_id,
    JSValue new_slot_no);

DECLARE_WASM_FUNCTION(
    int64_t,
    slot_subfield,
    uint32_t parent_slot,
    uint32_t field_id,
    uint32_t new_slot);
DECLARE_JS_FUNCTION(
    JSValue,
    slot_subfield,
    JSValue parent_slot_no,
    JSValue field_id,
    JSValue new_slot_no);

DECLARE_WASM_FUNCTION(int64_t, slot_type, uint32_t slot_no, uint32_t flags);
DECLARE_JS_FUNCTION(JSValue, slot_type, JSValue slot_no, JSValue flags);
DECLARE_WASM_FUNCTION(int64_t, slot_float, uint32_t slot_no);
DECLARE_JS_FUNCTION(JSValue, slot_float, JSValue slot_no);

DECLARE_WASM_FUNCTION(
    int64_t,
    state_set,
    uint32_t read_ptr,
    uint32_t read_len,
    uint32_t kread_ptr,
    uint32_t kread_len);
DECLARE_JS_FUNCTION(JSValue, state_set, JSValue val, JSValue key);

DECLARE_WASM_FUNCTION(
    int64_t,
    state_foreign_set,
    uint32_t read_ptr,
    uint32_t read_len,
    uint32_t kread_ptr,
    uint32_t kread_len,
    uint32_t nread_ptr,
    uint32_t nread_len,
    uint32_t aread_ptr,
    uint32_t aread_len);

DECLARE_JS_FUNCTION(
    JSValue,
    state_foreign_set,
    JSValue val,
    JSValue key,
    JSValue ns,
    JSValue accid);

DECLARE_WASM_FUNCTION(
    int64_t,
    state,
    uint32_t write_ptr,
    uint32_t write_len,
    uint32_t kread_ptr,
    uint32_t kread_len);
DECLARE_JS_FUNCTION(JSValue, state, JSValue key);

DECLARE_WASM_FUNCTION(
    int64_t,
    state_foreign,
    uint32_t write_ptr,
    uint32_t write_len,
    uint32_t kread_ptr,
    uint32_t kread_len,
    uint32_t nread_ptr,
    uint32_t nread_len,
    uint32_t aread_ptr,
    uint32_t aread_len);
DECLARE_JS_FUNCTION(
    JSValue,
    state_foreign,
    JSValue key,
    JSValue ns,
    JSValue accid);

DECLARE_WASM_FUNCTION(
    int64_t,
    trace,
    uint32_t mread_ptr,
    uint32_t mread_len,
    uint32_t dread_ptr,
    uint32_t dread_len,
    uint32_t as_hex);

DECLARE_JS_FUNCTION(JSValue, trace, JSValue msg, JSValue data, JSValue as_hex);

DECLARE_WASM_FUNCTION(
    int64_t,
    trace_num,
    uint32_t read_ptr,
    uint32_t read_len,
    int64_t number);
DECLARE_WASM_FUNCTION(
    int64_t,
    trace_float,
    uint32_t read_ptr,
    uint32_t read_len,
    int64_t float1);

DECLARE_WASM_FUNCNARG(int64_t, otxn_burden);
DECLARE_JS_FUNCNARG(JSValue, otxn_burden);

DECLARE_WASM_FUNCTION(
    int64_t,
    otxn_field,
    uint32_t write_ptr,
    uint32_t write_len,
    uint32_t field_id);

DECLARE_JS_FUNCTION(JSValue, otxn_field, JSValue field_id);

DECLARE_WASM_FUNCNARG(int64_t, otxn_generation);
DECLARE_JS_FUNCNARG(JSValue, otxn_generation);
DECLARE_WASM_FUNCTION(
    int64_t,
    otxn_id,
    uint32_t write_ptr,
    uint32_t write_len,
    uint32_t flags);

DECLARE_JS_FUNCTION(JSValue, otxn_id, flags);

DECLARE_WASM_FUNCNARG(int64_t, otxn_type);

DECLARE_JS_FUNCNARG(int64_t, otxn_type);

DECLARE_WASM_FUNCTION(int64_t, otxn_slot, uint32_t slot_no);

DECLARE_JS_FUNCTION(JSValue, otxn_slot, JSValue slot_no);

DECLARE_WASM_FUNCTION(
    int64_t,
    otxn_param,
    uint32_t write_ptr,
    uint32_t write_len,
    uint32_t read_ptr,
    uint32_t read_len);

DECLARE_JS_FUNCTION(JSValue, otxn_param, JSValue param_key);

DECLARE_WASM_FUNCTION(int64_t, meta_slot, uint32_t slot_no);
DECLARE_JS_FUNCTION(JSValue, meta_slot, JSValue slot_no);

DECLARE_WASM_FUNCTION(
    int64_t,
    xpop_slot,
    uint32_t slot_no_tx,
    uint32_t slot_no_meta);
DECLARE_JS_FUNCTION(
    JSValue,
    xpop_slot,
    JSValue slot_no_tx,
    JSValue slot_no_meta);

} /* end namespace hook_api */

namespace hook {

bool
canHook(ripple::TxType txType, ripple::uint256 hookOn);

bool
canEmit(ripple::TxType txType, ripple::uint256 hookCanEmit);

ripple::uint256
getHookCanEmit(ripple::STObject const& hookObj, SLE::pointer const& hookDef);

struct HookResult;

HookResult
apply(
    ripple::uint256 const& hookSetTxnID, /* this is the txid of the sethook,
                                            used for caching (one day) */
    ripple::uint256 const&
        hookHash, /* hash of the actual hook byte code, used for metadata */
<<<<<<< HEAD
    uint16_t hookApiVersion,
=======
    ripple::uint256 const& hookCanEmit,
>>>>>>> a5ea86fd
    ripple::uint256 const& hookNamespace,
    ripple::Blob const& wasm,
    std::map<
        std::vector<uint8_t>, /* param name  */
        std::vector<uint8_t>  /* param value */
        > const& hookParams,
    std::map<
        ripple::uint256, /* hook hash */
        std::map<std::vector<uint8_t>, std::vector<uint8_t>>> const&
        hookParamOverrides,
    HookStateMap& stateMap,
    ripple::ApplyContext& applyCtx,
    ripple::AccountID const& account, /* the account the hook is INSTALLED ON
                                         not always the otxn account */
    bool hasCallback,
    bool isCallback,
    bool isStrongTSH,
    uint32_t hookArgument,
    uint8_t hookChainPosition,
    // result of apply() if this is weak exec
    std::shared_ptr<STObject const> const& provisionalMeta,
    uint32_t instructionLimit);

struct HookContext;

uint32_t
computeHookStateOwnerCount(uint32_t hookStateCount);

int64_t
computeExecutionFee(uint64_t instructionCount);
int64_t
computeCreationFee(uint64_t byteCount);

struct HookResult
{
    ripple::uint256 const hookSetTxnID;
    ripple::uint256 const hookHash;
    ripple::uint256 const hookCanEmit;
    ripple::Keylet const accountKeylet;
    ripple::Keylet const ownerDirKeylet;
    ripple::Keylet const hookKeylet;
    ripple::AccountID const account;
    ripple::AccountID const otxnAccount;
    ripple::uint256 const hookNamespace;

    std::queue<std::shared_ptr<ripple::Transaction>>
        emittedTxn{};  // etx stored here until accept/rollback
    HookStateMap& stateMap;
    uint16_t changedStateCount = 0;
    std::map<
        ripple::uint256,  // hook hash
        std::map<
            std::vector<uint8_t>,  // hook param name
            std::vector<uint8_t>   // hook param value
            >>
        hookParamOverrides;

    std::map<std::vector<uint8_t>, std::vector<uint8_t>> const& hookParams;
    std::set<ripple::uint256> hookSkips;
    hook_api::ExitType exitType = hook_api::ExitType::ROLLBACK;
    std::string exitReason{""};
    int64_t exitCode{-1};
    uint64_t instructionCount{0};
    bool hasCallback = false;  // true iff this hook wasm has a cbak function
    bool isCallback =
        false;  // true iff this hook execution is a callback in action
    bool isStrong = false;
    uint32_t hookArgument = 0;
    uint32_t overrideCount = 0;
    uint8_t hookChainPosition = 0;
    bool foreignStateSetDisabled = false;
    bool executeAgainAsWeak =
        false;  // hook_again allows strong pre-apply to nominate
                // additional weak post-apply execution
    std::shared_ptr<STObject const> provisionalMeta;
};

class HookExecutorBase;
// class HookExecutorWasm;
// class HookExecutorJs;

struct SlotEntry
{
    std::shared_ptr<const ripple::STObject> storage;
    const ripple::STBase* entry;  // raw pointer into the storage, that can be
                                  // freely pointed around inside
};

struct HookContext
{
    ripple::ApplyContext& applyCtx;
    // slots are used up by requesting objects from inside the hook
    // the map stores pairs consisting of a memory view and whatever shared or
    // unique ptr is required to keep the underlying object alive for the
    // duration of the hook's execution slot number -> { keylet or hash, {
    // pointer to current object, storage for that object } }
    std::map<uint32_t, SlotEntry> slot{};
    std::queue<uint32_t> slot_free{};
    uint32_t slot_counter{0};  // uint16 to avoid accidental overflow and to
                               // allow more slots in future
    uint16_t emit_nonce_counter{
        0};  // incremented whenever nonce is called to ensure unique nonces
    uint16_t ledger_nonce_counter{0};
    int64_t expected_etxn_count{-1};  // make this a 64bit int so the uint32
                                      // from the hookapi cant overflow it
    std::map<ripple::uint256, bool> nonce_used{};
    uint32_t generation =
        0;  // used for caching, only generated when txn_generation is called
    uint64_t burden =
        0;  // used for caching, only generated when txn_burden is called
    std::map<uint32_t, uint32_t>
        guard_map{};  // iteration guard map <id -> upto_iteration>
    HookResult result;
    std::optional<ripple::STObject>
        emitFailure;  // if this is a callback from a failed
                      // emitted txn then this optional becomes
                      // populated with the SLE
    const HookExecutorBase* module = 0;
};

bool
addHookNamespaceEntry(ripple::SLE& sleAccount, ripple::uint256 ns);

bool
removeHookNamespaceEntry(ripple::SLE& sleAccount, ripple::uint256 ns);

ripple::TER
setHookState(
    ripple::ApplyContext& applyCtx,
    ripple::AccountID const& acc,
    ripple::uint256 const& ns,
    ripple::uint256 const& key,
    ripple::Slice const& data);

// write hook execution metadata and remove emitted transaction ledger entries
ripple::TER
finalizeHookResult(
    hook::HookResult& hookResult,
    ripple::ApplyContext&,
    bool doEmit);

// write state map to ledger
ripple::TER
finalizeHookState(
    HookStateMap const&,
    ripple::ApplyContext&,
    ripple::uint256 const&);

// if the txn being executed was an emitted txn then this removes it from the
// emission directory
ripple::TER
removeEmissionEntry(ripple::ApplyContext& applyCtx);

bool /* retval of true means an error */
gatherHookParameters(
    std::shared_ptr<ripple::STLedgerEntry> const& hookDef,
    ripple::STObject const& hookObj,
    std::map<std::vector<uint8_t>, std::vector<uint8_t>>& parameters,
    beast::Journal const& j_);

// RH TODO: call destruct for these on rippled shutdown
#define ADD_WASM_FUNCTION(F, ctx)                          \
    {                                                      \
        WasmEdge_FunctionInstanceContext* hf =             \
            WasmEdge_FunctionInstanceCreate(               \
                hook_api::WasmFunctionType##F,             \
                hook_api::WasmFunction##F,                 \
                (void*)(&ctx),                             \
                0);                                        \
        WasmEdge_ModuleInstanceAddFunction(                \
            importObj, hook_api::WasmFunctionName##F, hf); \
    }

#define ADD_JS_FUNCTION(F, ctx)                       \
    {                                                 \
        JSValue global_obj = JS_GetGlobalObject(ctx); \
        JS_SetPropertyStr(                            \
            ctx,                                      \
            global_obj,                               \
            #F,                                       \
            JS_NewCFunction(                          \
                ctx,                                  \
                hook_api::JSFunction##F,              \
                #F,                                   \
                hook_api::JSFunctionParamCount##F));  \
        JS_FreeValue(ctx, global_obj);                \
    }

#define HR_ACC() hookResult.account << "-" << hookResult.otxnAccount
#define HC_ACC() hookCtx.result.account << "-" << hookCtx.result.otxnAccount

class HookExecutorBase
{
protected:
    bool spent = false;  // an HookExecutor can only be used once

public:
    HookContext& hookCtx;

    HookExecutorBase(HookContext& ctx) : hookCtx(ctx)
    {
    }

    virtual void
    execute(
        const void* code,
        size_t len,
        bool callback,
        uint32_t param,
        uint32_t instructionLimit,
        beast::Journal const& j) = 0;

    static std::optional<std::string>
    validate(const void* code, size_t len)
    {
        // Base class doesn't implement validation
        return "validate() illegally called on HookExecutorBase class";
    }

    virtual ~HookExecutorBase() = default;
};

/**
 * HookExecutorWasm is effectively a two-part function:
 * The first part sets up the Hook Api inside the wasm import, ready for use
 * (this is done during object construction.)
 * The second part is actually executing webassembly instructions
 * this is done during execteWasm function.
 * The instance is single use.
 */

// create these once at boot and keep them
static WasmEdge_String exportName = WasmEdge_StringCreateByCString("env");
static WasmEdge_String tableName = WasmEdge_StringCreateByCString("table");
static auto* tableType = WasmEdge_TableTypeCreate(
    WasmEdge_RefType_FuncRef,
    {.HasMax = true, .Shared = false, .Min = 10, .Max = 20});
static auto* memType = WasmEdge_MemoryTypeCreate(
    {.HasMax = true, .Shared = false, .Min = 1, .Max = 1});
static WasmEdge_String memName = WasmEdge_StringCreateByCString("memory");
static WasmEdge_String cbakFunctionName =
    WasmEdge_StringCreateByCString("cbak");
static WasmEdge_String hookFunctionName =
    WasmEdge_StringCreateByCString("hook");

// see: lib/system/allocator.cpp
#define WasmEdge_kPageSize 65536ULL

class HookExecutorWasm : public HookExecutorBase
{
public:
    WasmEdge_ModuleInstanceContext* importObj;

    class WasmEdgeVM
    {
    public:
        WasmEdge_ConfigureContext* conf = NULL;
        WasmEdge_VMContext* ctx = NULL;

        WasmEdgeVM()
        {
            conf = WasmEdge_ConfigureCreate();
            if (!conf)
                return;
            WasmEdge_ConfigureStatisticsSetInstructionCounting(conf, true);
            ctx = WasmEdge_VMCreate(conf, NULL);
        }

        bool
        sane()
        {
            return ctx && conf;
        }

        ~WasmEdgeVM()
        {
            if (conf)
                WasmEdge_ConfigureDelete(conf);
            if (ctx)
                WasmEdge_VMDelete(ctx);
        }
    };

    // if an error occured return a string prefixed with `prefix` followed by
    // the error description
    static std::optional<std::string>
    getWasmError(std::string prefix, WasmEdge_Result& res)
    {
        if (WasmEdge_ResultOK(res))
            return {};

        const char* msg = WasmEdge_ResultGetMessage(res);
        return prefix + ": " + (msg ? msg : "unknown error");
    }

    /**
     * Validate that a web assembly blob can be loaded by wasmedge
     */
    static std::optional<std::string>
    validate(const void* wasm, size_t len)
    {
        WasmEdgeVM vm;

        if (!vm.sane())
            return "Could not create WASMEDGE instance";

        WasmEdge_Result res = WasmEdge_VMLoadWasmFromBuffer(
            vm.ctx, reinterpret_cast<const uint8_t*>(wasm), len);

        if (auto err = getWasmError("VMLoadWasmFromBuffer failed", res); err)
            return *err;

        res = WasmEdge_VMValidate(vm.ctx);

        if (auto err = getWasmError("VMValidate failed", res); err)
            return *err;

        return {};
    }

    /**
     * Execute web assembly byte code against the constructed Hook Context
     * Once execution has occured the exector is spent and cannot be used again
     * and should be destructed Information about the execution is populated
     * into hookCtx
     */
    void
    execute(
        const void* wasm,
        size_t len,
        bool callback,
        uint32_t hookArgument,
        uint32_t instructionLimit, /* this is unused in wasm, set to 0 */
        beast::Journal const& j) override
    {
        // HookExecutorWasm can only execute once
        assert(!spent);
        spent = true;

        JLOG(j.trace()) << "HookInfo[" << HC_ACC()
                        << "]: creating wasm instance";

        WasmEdge_LogOff();

        WasmEdgeVM vm;

        if (!vm.sane())
        {
            JLOG(j.warn()) << "HookError[" << HC_ACC()
                           << "]: Could not create WASMEDGE instance.";

            hookCtx.result.exitType = hook_api::ExitType::WASM_ERROR;
            return;
        }

        WasmEdge_Result res =
            WasmEdge_VMRegisterModuleFromImport(vm.ctx, this->importObj);

        if (auto err = getWasmError("Import phase failed", res); err)
        {
            hookCtx.result.exitType = hook_api::ExitType::WASM_ERROR;
            JLOG(j.trace()) << "HookError[" << HC_ACC() << "]: " << *err;
            return;
        }

        WasmEdge_Value params[1] = {
            WasmEdge_ValueGenI32((int64_t)hookArgument)};
        WasmEdge_Value returns[1];

        res = WasmEdge_VMRunWasmFromBuffer(
            vm.ctx,
            reinterpret_cast<const uint8_t*>(wasm),
            len,
            callback ? cbakFunctionName : hookFunctionName,
            params,
            1,
            returns,
            1);

        if (auto err = getWasmError("WASM VM error", res); err)
        {
            JLOG(j.warn()) << "HookError[" << HC_ACC() << "]: " << *err;
            hookCtx.result.exitType = hook_api::ExitType::WASM_ERROR;
            return;
        }

        auto* statsCtx = WasmEdge_VMGetStatisticsContext(vm.ctx);
        hookCtx.result.instructionCount =
            WasmEdge_StatisticsGetInstrCount(statsCtx);

        // RH NOTE: stack unwind will clean up WasmEdgeVM
    }

    HookExecutorWasm(HookContext& ctx)
        : HookExecutorBase(ctx)
        , importObj(WasmEdge_ModuleInstanceCreate(exportName))
    {
        ctx.module = this;

        WasmEdge_LogSetDebugLevel();

        ADD_WASM_FUNCTION(_g, ctx);
        ADD_WASM_FUNCTION(accept, ctx);
        ADD_WASM_FUNCTION(rollback, ctx);
        ADD_WASM_FUNCTION(util_raddr, ctx);
        ADD_WASM_FUNCTION(util_accid, ctx);
        ADD_WASM_FUNCTION(util_verify, ctx);
        ADD_WASM_FUNCTION(util_sha512h, ctx);
        ADD_WASM_FUNCTION(sto_validate, ctx);
        ADD_WASM_FUNCTION(sto_subfield, ctx);
        ADD_WASM_FUNCTION(sto_subarray, ctx);
        ADD_WASM_FUNCTION(sto_emplace, ctx);
        ADD_WASM_FUNCTION(sto_erase, ctx);
        ADD_WASM_FUNCTION(util_keylet, ctx);

        ADD_WASM_FUNCTION(emit, ctx);
        ADD_WASM_FUNCTION(etxn_burden, ctx);
        ADD_WASM_FUNCTION(etxn_fee_base, ctx);
        ADD_WASM_FUNCTION(etxn_details, ctx);
        ADD_WASM_FUNCTION(etxn_reserve, ctx);
        ADD_WASM_FUNCTION(etxn_generation, ctx);
        ADD_WASM_FUNCTION(etxn_nonce, ctx);

        ADD_WASM_FUNCTION(float_set, ctx);
        ADD_WASM_FUNCTION(float_multiply, ctx);
        ADD_WASM_FUNCTION(float_mulratio, ctx);
        ADD_WASM_FUNCTION(float_negate, ctx);
        ADD_WASM_FUNCTION(float_compare, ctx);
        ADD_WASM_FUNCTION(float_sum, ctx);
        ADD_WASM_FUNCTION(float_sto, ctx);
        ADD_WASM_FUNCTION(float_sto_set, ctx);
        ADD_WASM_FUNCTION(float_invert, ctx);

        ADD_WASM_FUNCTION(float_divide, ctx);
        ADD_WASM_FUNCTION(float_one, ctx);
        ADD_WASM_FUNCTION(float_mantissa, ctx);
        ADD_WASM_FUNCTION(float_sign, ctx);
        ADD_WASM_FUNCTION(float_int, ctx);
        ADD_WASM_FUNCTION(float_log, ctx);
        ADD_WASM_FUNCTION(float_root, ctx);

        ADD_WASM_FUNCTION(otxn_burden, ctx);
        ADD_WASM_FUNCTION(otxn_generation, ctx);
        ADD_WASM_FUNCTION(otxn_field, ctx);
        ADD_WASM_FUNCTION(otxn_id, ctx);
        ADD_WASM_FUNCTION(otxn_type, ctx);
        ADD_WASM_FUNCTION(otxn_slot, ctx);
        ADD_WASM_FUNCTION(otxn_param, ctx);

        ADD_WASM_FUNCTION(hook_account, ctx);
        ADD_WASM_FUNCTION(hook_hash, ctx);
        ADD_WASM_FUNCTION(hook_again, ctx);
        ADD_WASM_FUNCTION(fee_base, ctx);
        ADD_WASM_FUNCTION(ledger_seq, ctx);
        ADD_WASM_FUNCTION(ledger_last_hash, ctx);
        ADD_WASM_FUNCTION(ledger_last_time, ctx);
        ADD_WASM_FUNCTION(ledger_nonce, ctx);
        ADD_WASM_FUNCTION(ledger_keylet, ctx);

        ADD_WASM_FUNCTION(hook_param, ctx);
        ADD_WASM_FUNCTION(hook_param_set, ctx);
        ADD_WASM_FUNCTION(hook_skip, ctx);
        ADD_WASM_FUNCTION(hook_pos, ctx);

        ADD_WASM_FUNCTION(state, ctx);
        ADD_WASM_FUNCTION(state_foreign, ctx);
        ADD_WASM_FUNCTION(state_set, ctx);
        ADD_WASM_FUNCTION(state_foreign_set, ctx);

        ADD_WASM_FUNCTION(slot, ctx);
        ADD_WASM_FUNCTION(slot_clear, ctx);
        ADD_WASM_FUNCTION(slot_count, ctx);
        ADD_WASM_FUNCTION(slot_set, ctx);
        ADD_WASM_FUNCTION(slot_size, ctx);
        ADD_WASM_FUNCTION(slot_subarray, ctx);
        ADD_WASM_FUNCTION(slot_subfield, ctx);
        ADD_WASM_FUNCTION(slot_type, ctx);
        ADD_WASM_FUNCTION(slot_float, ctx);

        ADD_WASM_FUNCTION(trace, ctx);
        ADD_WASM_FUNCTION(trace_num, ctx);
        ADD_WASM_FUNCTION(trace_float, ctx);

        ADD_WASM_FUNCTION(meta_slot, ctx);
        ADD_WASM_FUNCTION(xpop_slot, ctx);

        WasmEdge_TableInstanceContext* hostTable =
            WasmEdge_TableInstanceCreate(tableType);
        WasmEdge_ModuleInstanceAddTable(importObj, tableName, hostTable);
        WasmEdge_MemoryInstanceContext* hostMem =
            WasmEdge_MemoryInstanceCreate(memType);
        WasmEdge_ModuleInstanceAddMemory(importObj, memName, hostMem);
    }

    virtual ~HookExecutorWasm()
    {
        WasmEdge_ModuleInstanceDelete(importObj);
    };
};

class HookExecutorJS : public HookExecutorBase
{
public:
    class QuickJSVM
    {
    public:
        JSRuntime* rt = NULL;
        JSContext* ctx = NULL;

        QuickJSVM(void* hookCtx, uint32_t instructionLimit, uint64_t dateNow)
        {
            rt = JS_NewRuntime(instructionLimit, dateNow);
            ctx = JS_NewContextRaw(rt);
            JS_AddIntrinsicBaseObjects(ctx);
            JS_AddIntrinsicDate(ctx);
            JS_AddIntrinsicEval(ctx);
            JS_AddIntrinsicStringNormalize(ctx);
            JS_AddIntrinsicRegExp(ctx);
            JS_AddIntrinsicJSON(ctx);
            JS_AddIntrinsicMapSet(ctx);
            JS_AddIntrinsicTypedArrays(ctx);
            JS_AddIntrinsicBigInt(ctx);
            //::js_init_module_textdecoder(ctx, "textdecoder");
            ::js_code_init_textdecoder(ctx, 0);

            JS_SetMaxStackSize(rt, 65535);
            JS_SetMemoryLimit(rt, 16 * 1024 * 1024);

            JS_SetRuntimeOpaque(rt, hookCtx);

            ADD_JS_FUNCTION(accept, ctx);
            ADD_JS_FUNCTION(rollback, ctx);
            ADD_JS_FUNCTION(util_raddr, ctx);
            ADD_JS_FUNCTION(util_accid, ctx);
            ADD_JS_FUNCTION(util_verify, ctx);
            ADD_JS_FUNCTION(util_sha512h, ctx);
            ADD_JS_FUNCTION(util_keylet, ctx);

            ADD_JS_FUNCTION(sto_validate, ctx);
            ADD_JS_FUNCTION(sto_subfield, ctx);
            ADD_JS_FUNCTION(sto_subarray, ctx);
            ADD_JS_FUNCTION(sto_emplace, ctx);
            ADD_JS_FUNCTION(sto_erase, ctx);

            ADD_JS_FUNCTION(emit, ctx);
            ADD_JS_FUNCTION(prepare, ctx);
            ADD_JS_FUNCTION(otxn_json, ctx);

            ADD_JS_FUNCTION(slot_json, ctx);
            ADD_JS_FUNCTION(sto_to_json, ctx);
            ADD_JS_FUNCTION(sto_from_json, ctx);

            ADD_JS_FUNCTION(etxn_burden, ctx);
            ADD_JS_FUNCTION(etxn_fee_base, ctx);
            ADD_JS_FUNCTION(etxn_details, ctx);
            ADD_JS_FUNCTION(etxn_reserve, ctx);
            ADD_JS_FUNCTION(etxn_generation, ctx);
            ADD_JS_FUNCTION(etxn_nonce, ctx);

            ADD_JS_FUNCTION(float_set, ctx);
            ADD_JS_FUNCTION(float_multiply, ctx);
            ADD_JS_FUNCTION(float_mulratio, ctx);
            ADD_JS_FUNCTION(float_negate, ctx);
            ADD_JS_FUNCTION(float_compare, ctx);
            ADD_JS_FUNCTION(float_sum, ctx);
            ADD_JS_FUNCTION(float_sto, ctx);
            ADD_JS_FUNCTION(float_sto_set, ctx);
            ADD_JS_FUNCTION(float_invert, ctx);

            ADD_JS_FUNCTION(float_divide, ctx);
            ADD_JS_FUNCTION(float_one, ctx);
            ADD_JS_FUNCTION(float_mantissa, ctx);
            ADD_JS_FUNCTION(float_sign, ctx);
            ADD_JS_FUNCTION(float_int, ctx);
            ADD_JS_FUNCTION(float_log, ctx);
            ADD_JS_FUNCTION(float_root, ctx);

            ADD_JS_FUNCTION(otxn_burden, ctx);
            ADD_JS_FUNCTION(otxn_generation, ctx);
            ADD_JS_FUNCTION(otxn_field, ctx);
            ADD_JS_FUNCTION(otxn_id, ctx);
            ADD_JS_FUNCTION(otxn_type, ctx);
            ADD_JS_FUNCTION(otxn_slot, ctx);
            ADD_JS_FUNCTION(otxn_param, ctx);

            ADD_JS_FUNCTION(hook_account, ctx);
            ADD_JS_FUNCTION(hook_hash, ctx);
            ADD_JS_FUNCTION(hook_again, ctx);
            ADD_JS_FUNCTION(fee_base, ctx);
            ADD_JS_FUNCTION(ledger_seq, ctx);
            ADD_JS_FUNCTION(ledger_last_hash, ctx);
            ADD_JS_FUNCTION(ledger_last_time, ctx);
            ADD_JS_FUNCTION(ledger_nonce, ctx);
            ADD_JS_FUNCTION(ledger_keylet, ctx);

            ADD_JS_FUNCTION(hook_param, ctx);
            ADD_JS_FUNCTION(hook_param_set, ctx);
            ADD_JS_FUNCTION(hook_skip, ctx);
            ADD_JS_FUNCTION(hook_pos, ctx);

            ADD_JS_FUNCTION(state, ctx);
            ADD_JS_FUNCTION(state_foreign, ctx);
            ADD_JS_FUNCTION(state_set, ctx);
            ADD_JS_FUNCTION(state_foreign_set, ctx);

            ADD_JS_FUNCTION(slot, ctx);
            ADD_JS_FUNCTION(slot_clear, ctx);
            ADD_JS_FUNCTION(slot_count, ctx);
            ADD_JS_FUNCTION(slot_set, ctx);
            ADD_JS_FUNCTION(slot_size, ctx);
            ADD_JS_FUNCTION(slot_subarray, ctx);
            ADD_JS_FUNCTION(slot_subfield, ctx);
            ADD_JS_FUNCTION(slot_type, ctx);
            ADD_JS_FUNCTION(slot_float, ctx);

            ADD_JS_FUNCTION(trace, ctx);
            /*
            ADD_JS_FUNCTION(trace_num, ctx);
            ADD_JS_FUNCTION(trace_float, ctx);

            */
            ADD_JS_FUNCTION(meta_slot, ctx);
            ADD_JS_FUNCTION(xpop_slot, ctx);
        }

        bool
        sane()
        {
            return ctx && rt;
        }

        ~QuickJSVM()
        {
            if (ctx)
                JS_FreeContext(ctx);
            if (rt)
                JS_FreeRuntime(rt);
            ctx = NULL;
            rt = NULL;
        }
    };

    /**
     * Helper function to handle a JS exception by extracting its message
     * and freeing any additional JSValues
     */
    template <typename... JSValues>
    static std::string
    handleException(
        JSContext* ctx,
        const char* defaultMsg,
        JSValues... valuesToFree)
    {
        // Get the actual exception object
        JSValue exception = JS_GetException(ctx);

        // Extract the error message property
        JSValue msgProp = JS_GetPropertyStr(ctx, exception, "message");
        const char* str = JS_ToCString(ctx, msgProp);

        std::string result = (str != nullptr) ? str : defaultMsg;

        if (str != nullptr)
            JS_FreeCString(ctx, str);

        JS_FreeValue(ctx, msgProp);
        JS_FreeValue(ctx, exception);

        // Free all additional values passed
        (JS_FreeValue(ctx, valuesToFree), ...);

        return result;
    }

    /**
     * Validate that a js blob can be loaded by quickjs
     */
    static std::optional<std::string>
    validate(const void* buf, size_t buf_len)
    {
        if (buf_len < 5)
            return "Could not create QUICKJS instance, bytecode too short.";

        std::optional<std::string> retval;

        // RHNOTE: hard instrction (internal program counter loop) limit of 1MM,
        // like wasm.
        QuickJSVM vm{NULL, 1000000, 0};
        JSContext* ctx = vm.ctx;

        if (!vm.sane())
            return "Could not create QUICKJS instance";

        JSValue obj = JS_ReadObject(
            ctx, (uint8_t const*)buf, buf_len, JS_READ_OBJ_BYTECODE);
        if (JS_IsException(obj) || JS_IsUndefined(obj))
        {
            return handleException(ctx, "invalid bytecode");
        }

        JSValue val = JS_EvalFunction(ctx, obj);
        if (JS_IsException(val))
        {
            return handleException(ctx, "bytecode eval failure", obj);
        }

        JS_FreeValue(ctx, val);

        const char* testCalls =
            "if (typeof(Hook) != \"function\" || "
            "(typeof(Callback) != \"function\" && typeof(Callback) != "
            "\"undefined\")) "
            "throw Error(\"Hook/Callback function required\")";

        val = JS_Eval(vm.ctx, testCalls, strlen(testCalls), "<qjsvm>", 0);

        if (JS_IsException(val))
        {
            std::string errMsg =
                handleException(ctx, "Hook/Callback validation failure", obj);
            return errMsg;
        }

        JS_FreeValue(ctx, val);
        // We don't manually free the bytecode object (obj) here because
        // JS_EvalFunction internally transforms it into a closure and takes
        // ownership of its internal structures.
        // JS_FreeValue(ctx, obj);

        return retval;
    }

    /**
     * Execute QuickJS bytecode against hook context.
     * Once execution has occured the exector is spent and cannot be used again
     * and should be destructed Information about the execution is populated
     * into hookCtx
     */
    void
    execute(
        const void* buf,
        size_t buf_len,
        bool callback,
        uint32_t hookArgument,
        uint32_t instructionLimit,
        beast::Journal const& j) override
    {
        // HookExecutorWasm can only execute once
        assert(!spent);
        spent = true;

        JLOG(j.trace()) << "HookInfo[" << HC_ACC()
                        << "]: creating quickjs instance";

        uint64_t dateNow =
            std::chrono::duration_cast<std::chrono::milliseconds>(
                hookCtx.applyCtx.view()
                    .info()
                    .parentCloseTime.time_since_epoch())
                .count() +
            946684800000;
        QuickJSVM vm{
            reinterpret_cast<void*>(&hookCtx), instructionLimit, dateNow};
        JSContext* ctx = vm.ctx;

        if (!vm.sane())
        {
            JLOG(j.warn()) << "HookError[" << HC_ACC()
                           << "]: Could not create QUICKJS instance.";

            hookCtx.result.exitType = hook_api::ExitType::JSVM_ERROR;
            return;
        }

        JSValue obj = JS_ReadObject(
            ctx, (uint8_t const*)buf, buf_len, JS_READ_OBJ_BYTECODE);

        if (JS_IsException(obj))
        {
            JS_FreeValue(ctx, obj);
            JLOG(j.warn())
                << "HookError[" << HC_ACC()
                << "]: Could not create QUICKJS instance (invalid bytecode).";
            hookCtx.result.exitType = hook_api::ExitType::JSVM_ERROR;
            return;
        }

        JSValue val = JS_EvalFunction(ctx, obj);

        if (JS_IsException(val))
        {
            JS_FreeValue(ctx, val);
            JS_FreeValue(ctx, obj);

            JLOG(j.warn()) << "HookError[" << HC_ACC()
                           << "]: Could not create QUICKJS instance (bytecode "
                              "eval failure).";
            hookCtx.result.exitType = hook_api::ExitType::JSVM_ERROR;
            return;
        }

        JS_FreeValue(ctx, val);

        char expr[256];

        int expr_len = snprintf(
            expr, 256, "%s(%d)", callback ? "Callback" : "Hook", hookArgument);

        if (expr_len < 7 || expr_len == 256)
        {
            JLOG(j.warn())
                << "HookError[" << HC_ACC()
                << "]: Could not create QUICKJS instance (expr string).";

            hookCtx.result.exitType = hook_api::ExitType::JSVM_ERROR;
            return;
        }

        val = JS_Eval(vm.ctx, expr, expr_len, "<qjsvm>", 0);

        int normal_exit = 0;

        JSValue exception_val = JS_GetException(ctx);
        if (!JS_IsUndefined(exception_val) && JS_IsError(ctx, exception_val))
        {
            int printed_something = 0;

            // Most exceptions should have a message field, try to fetch and
            // print that
            JSValue msg = JS_GetPropertyStr(ctx, exception_val, "message");
            if (!JS_IsUndefined(msg))
            {
                if (const char* str = JS_ToCString(ctx, msg); str)
                {
                    std::string m(str);
                    JS_FreeCString(ctx, str);

                    if ((m == "HookExit Accept" || m == "HookExit Rollback") &&
                        (hookCtx.result.exitType ==
                             hook_api::ExitType::ACCEPT ||
                         hookCtx.result.exitType ==
                             hook_api::ExitType::ROLLBACK))
                    {
                        normal_exit = 1;
                    }
                    else
                    {
                        JLOG(j.warn()) << "HookError[" << HC_ACC()
                                       << "]: JSException " << m;
                        printed_something++;
                    }
                }
            }
            JS_FreeValue(ctx, msg);

            // Accept/rollback are handled via an uncatchable exception
            // internally in quickjs so only print a backtrace if it isn't a
            // normal exit.
            if (!normal_exit)
            {
                if (!printed_something)
                {
                    JLOG(j.warn())
                        << "HookError[" << HC_ACC() << "]: [unknown exception]";
                }

                JSValue bt = JS_GetPropertyStr(ctx, exception_val, "stack");
                if (!normal_exit && !JS_IsUndefined(bt))
                {
                    if (const char* str = JS_ToCString(ctx, bt); str)
                    {
                        JLOG(j.warn())
                            << "HookError[" << HC_ACC() << "]: " << str;
                        JS_FreeCString(ctx, str);
                    }
                }

                JS_FreeValue(ctx, bt);
            }
        }
        JS_FreeValue(ctx, exception_val);

        if (normal_exit)
        {
            if (hookCtx.result.exitType == hook_api::ExitType::ACCEPT)
            {
                JLOG(j.warn())
                    << "HookInfo[" << HC_ACC() << "]: JSVM Exited with ACCEPT";
            }
            else
            {
                JLOG(j.warn()) << "HookInfo[" << HC_ACC()
                               << "]: JSVM Exited with ROLLBACK";
            }
            JLOG(j.warn()) << "HookInfo[" << HC_ACC()
                           << "]: Instruction Count: "
                           << JS_GetInstructionCount(ctx);
            hookCtx.result.instructionCount = JS_GetInstructionCount(ctx);
        }
        /*
            // RHTODO: place jsvm_error exit type logic appropriately
            hookCtx.result.exitType = hook_api::ExitType::JSVM_ERROR;
            hookCtx.result.instructionCount = 0; //?
        */
        JS_FreeValue(ctx, val);
    }

    HookExecutorJS(HookContext& ctx) : HookExecutorBase(ctx)
    {
        ctx.module = this;
    }

    virtual ~HookExecutorJS(){};
};

}  // namespace hook

#endif<|MERGE_RESOLUTION|>--- conflicted
+++ resolved
@@ -643,11 +643,8 @@
                                             used for caching (one day) */
     ripple::uint256 const&
         hookHash, /* hash of the actual hook byte code, used for metadata */
-<<<<<<< HEAD
     uint16_t hookApiVersion,
-=======
     ripple::uint256 const& hookCanEmit,
->>>>>>> a5ea86fd
     ripple::uint256 const& hookNamespace,
     ripple::Blob const& wasm,
     std::map<
