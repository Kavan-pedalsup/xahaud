<<<<<<< HEAD
cmake_minimum_required(VERSION 3.16)
=======
cmake_minimum_required (VERSION 3.16)
set(CMAKE_CXX_EXTENSIONS OFF)
set(CMAKE_CXX_STANDARD 20)
set(CMAKE_CXX_STANDARD_REQUIRED ON)

>>>>>>> d546d761

if(POLICY CMP0074)
  cmake_policy(SET CMP0074 NEW)
endif()
if(POLICY CMP0077)
  cmake_policy(SET CMP0077 NEW)
endif()

# Fix "unrecognized escape" issues when passing CMAKE_MODULE_PATH on Windows.
file(TO_CMAKE_PATH "${CMAKE_MODULE_PATH}" CMAKE_MODULE_PATH)
list(APPEND CMAKE_MODULE_PATH "${CMAKE_CURRENT_SOURCE_DIR}/Builds/CMake")

<<<<<<< HEAD
project(rippled)
set(CMAKE_CXX_EXTENSIONS OFF)
set(CMAKE_CXX_STANDARD 20)
set(CMAKE_CXX_STANDARD_REQUIRED ON)
=======
if(POLICY CMP0144)
  cmake_policy(SET CMP0144 NEW)
endif()
>>>>>>> d546d761

project (rippled)
set(Boost_NO_BOOST_CMAKE ON)

# make GIT_COMMIT_HASH define available to all sources
find_package(Git)
if(Git_FOUND)
    execute_process(COMMAND ${GIT_EXECUTABLE} describe --always --abbrev=40
        OUTPUT_STRIP_TRAILING_WHITESPACE OUTPUT_VARIABLE gch)
    if(gch)
        set(GIT_COMMIT_HASH "${gch}")
        message(STATUS gch: ${GIT_COMMIT_HASH})
        add_definitions(-DGIT_COMMIT_HASH="${GIT_COMMIT_HASH}")
    endif()
endif() #git

if(thread_safety_analysis)
  add_compile_options(-Wthread-safety -D_LIBCPP_ENABLE_THREAD_SAFETY_ANNOTATIONS -DRIPPLE_ENABLE_THREAD_SAFETY_ANNOTATIONS)
  add_compile_options("-stdlib=libc++")
  add_link_options("-stdlib=libc++")
endif()

option(USE_CONAN "Use Conan package manager for dependencies" OFF)
# Then, auto-detect if conan_toolchain.cmake is being used
if(CMAKE_TOOLCHAIN_FILE)
  # Check if the toolchain file path contains "conan_toolchain"
  if(CMAKE_TOOLCHAIN_FILE MATCHES "conan_toolchain")
    set(USE_CONAN ON CACHE BOOL "Using Conan detected from toolchain file" FORCE)
    message(STATUS "Conan toolchain detected: ${CMAKE_TOOLCHAIN_FILE}")
    message(STATUS "Building with Conan dependencies")
  endif()
endif()

if (NOT USE_CONAN)
  list(APPEND CMAKE_MODULE_PATH "${CMAKE_CURRENT_SOURCE_DIR}/Builds/CMake")
  list(APPEND CMAKE_MODULE_PATH "${CMAKE_CURRENT_SOURCE_DIR}/Builds/CMake/deps")
endif()

include (CheckCXXCompilerFlag)
include (FetchContent)
include (ExternalProject)
include (CMakeFuncs) # must come *after* ExternalProject b/c it overrides one function in EP
include (ProcessorCount)
if (target)
  message (FATAL_ERROR "The target option has been removed - use native cmake options to control build")
endif ()

include(RippledSanity)
include(RippledVersion)
include(RippledSettings)
if (NOT USE_CONAN)
  include(RippledNIH)
endif()
# this check has to remain in the top-level cmake
# because of the early return statement
if (packages_only)
  if (NOT TARGET rpm)
    message (FATAL_ERROR "packages_only requested, but targets were not created - is docker installed?")
  endif()
  return ()
endif ()
include(RippledCompiler)
include(RippledInterface)

###
if (NOT USE_CONAN)
  add_subdirectory(src/secp256k1)
  add_subdirectory(src/ed25519-donna)
  include(deps/Boost)
  include(deps/OpenSSL)
  # include(deps/Secp256k1)
  # include(deps/Ed25519-donna)
  include(deps/Lz4)
  include(deps/Libarchive)
  include(deps/Sqlite)
  include(deps/Soci)
  include(deps/Snappy)
  include(deps/Rocksdb)
  include(deps/Nudb)
  include(deps/date)
  include(deps/Protobuf)
  include(deps/gRPC)
  include(deps/cassandra)
  include(deps/Postgres)
  include(deps/WasmEdge)
else()
  include(conan/Boost)
  find_package(OpenSSL 1.1.1 REQUIRED)
  set_target_properties(OpenSSL::SSL PROPERTIES
    INTERFACE_COMPILE_DEFINITIONS OPENSSL_NO_SSL2
  )
  add_subdirectory(src/secp256k1)
  add_subdirectory(src/ed25519-donna)
  find_package(lz4 REQUIRED)
  # Target names with :: are not allowed in a generator expression.
  # We need to pull the include directories and imported location properties
  # from separate targets.
  find_package(LibArchive REQUIRED)
  find_package(SOCI REQUIRED)
  find_package(SQLite3 REQUIRED)
  find_package(Snappy REQUIRED)
  find_package(wasmedge REQUIRED)
  option(rocksdb "Enable RocksDB" ON)
  if(rocksdb)
    find_package(RocksDB REQUIRED)
    set_target_properties(RocksDB::rocksdb PROPERTIES
      INTERFACE_COMPILE_DEFINITIONS RIPPLE_ROCKSDB_AVAILABLE=1
    )
    target_link_libraries(ripple_libs INTERFACE RocksDB::rocksdb)
  endif()
  find_package(nudb REQUIRED)
  find_package(date REQUIRED)
  include(conan/Protobuf)
  include(conan/gRPC)
    if(TARGET nudb::core)
    set(nudb nudb::core)
  elseif(TARGET NuDB::nudb)
    set(nudb NuDB::nudb)
  else()
    message(FATAL_ERROR "unknown nudb target")
  endif()
  target_link_libraries(ripple_libs INTERFACE ${nudb})

  if(reporting)
    find_package(cassandra-cpp-driver REQUIRED)
    find_package(PostgreSQL REQUIRED)
    target_link_libraries(ripple_libs INTERFACE
      cassandra-cpp-driver::cassandra-cpp-driver
      PostgreSQL::PostgreSQL
    )
  endif()
  target_link_libraries(ripple_libs INTERFACE
    ed25519::ed25519
    LibArchive::LibArchive
    lz4::lz4
    OpenSSL::Crypto
    OpenSSL::SSL
    Ripple::grpc_pbufs
    Ripple::pbufs
    secp256k1::secp256k1
    soci::soci
    SQLite::SQLite3
  )
endif()

include(deps/quickjs)

###

include(RippledCore)
include(RippledInstall)
include(RippledCov)
include(RippledMultiConfig)
include(RippledDocs)
include(RippledValidatorKeys)<|MERGE_RESOLUTION|>--- conflicted
+++ resolved
@@ -1,12 +1,4 @@
-<<<<<<< HEAD
-cmake_minimum_required(VERSION 3.16)
-=======
 cmake_minimum_required (VERSION 3.16)
-set(CMAKE_CXX_EXTENSIONS OFF)
-set(CMAKE_CXX_STANDARD 20)
-set(CMAKE_CXX_STANDARD_REQUIRED ON)
-
->>>>>>> d546d761
 
 if(POLICY CMP0074)
   cmake_policy(SET CMP0074 NEW)
@@ -14,23 +6,18 @@
 if(POLICY CMP0077)
   cmake_policy(SET CMP0077 NEW)
 endif()
+if(POLICY CMP0144)
+  cmake_policy(SET CMP0144 NEW)
+endif()
 
 # Fix "unrecognized escape" issues when passing CMAKE_MODULE_PATH on Windows.
 file(TO_CMAKE_PATH "${CMAKE_MODULE_PATH}" CMAKE_MODULE_PATH)
 list(APPEND CMAKE_MODULE_PATH "${CMAKE_CURRENT_SOURCE_DIR}/Builds/CMake")
 
-<<<<<<< HEAD
 project(rippled)
 set(CMAKE_CXX_EXTENSIONS OFF)
 set(CMAKE_CXX_STANDARD 20)
 set(CMAKE_CXX_STANDARD_REQUIRED ON)
-=======
-if(POLICY CMP0144)
-  cmake_policy(SET CMP0144 NEW)
-endif()
->>>>>>> d546d761
-
-project (rippled)
 set(Boost_NO_BOOST_CMAKE ON)
 
 # make GIT_COMMIT_HASH define available to all sources
